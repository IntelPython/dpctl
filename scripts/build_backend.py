#                      Data Parallel Control (dpCtl)
#
# Copyright 2020-2021 Intel Corporation
#
# Licensed under the Apache License, Version 2.0 (the "License");
# you may not use this file except in compliance with the License.
# You may obtain a copy of the License at
#
#    http://www.apache.org/licenses/LICENSE-2.0
#
# Unless required by applicable law or agreed to in writing, software
# distributed under the License is distributed on an "AS IS" BASIS,
# WITHOUT WARRANTIES OR CONDITIONS OF ANY KIND, either express or implied.
# See the License for the specific language governing permissions and
# limitations under the License.

"""Invokes CMake build dpCtl's C API library.
"""


import os
import sys
import subprocess
import shutil
import glob

IS_WIN = False
IS_LIN = False

if "linux" in sys.platform:
    IS_LIN = True
elif sys.platform in ["win32", "cygwin"]:
    IS_WIN = True
else:
    assert False, sys.platform + " not supported"

ONEAPI_ROOT = os.environ.get("ONEAPI_ROOT")
CODE_COVERAGE = os.environ.get("CODE_COVERAGE")

if IS_LIN:
    DPCPP_ROOT = os.path.join(ONEAPI_ROOT, "compiler/latest/linux")
if IS_WIN:
    DPCPP_ROOT = os.path.join(ONEAPI_ROOT, "compiler\latest\windows")

dpctl_dir = os.getcwd()
build_cmake_dir = os.path.join(dpctl_dir, "build_cmake")
if os.path.exists(build_cmake_dir):
    shutil.rmtree(build_cmake_dir)
os.mkdir(build_cmake_dir)
os.chdir(build_cmake_dir)

INSTALL_PREFIX = os.path.join(dpctl_dir, "install")
if os.path.exists(INSTALL_PREFIX):
    shutil.rmtree(INSTALL_PREFIX)

backends = os.path.join(dpctl_dir, "dpctl-capi")

if IS_LIN:
<<<<<<< HEAD
    if CODE_COVERAGE:
        cmake_args = [
            "cmake",
            "-DCMAKE_BUILD_TYPE=Debug",
            "-DCMAKE_INSTALL_PREFIX=" + INSTALL_PREFIX,
            "-DCMAKE_PREFIX_PATH=" + INSTALL_PREFIX,
            "-DDPCPP_INSTALL_DIR=" + DPCPP_ROOT,
            "-DCMAKE_C_COMPILER:PATH=" + os.path.join(DPCPP_ROOT, "bin", "clang"),
            "-DCMAKE_CXX_COMPILER:PATH=" + os.path.join(DPCPP_ROOT, "bin", "dpcpp"),
            "-DDPCTL_ENABLE_LO_PROGRAM_CREATION=ON",
            "-DDPCTL_BUILD_CAPI_TESTS=ON",
            "-DDPCTL_GENERATE_COVERAGE=ON",
            "-DDPCTL_COVERAGE_REPORT_OUTPUT_DIR=" + dpctl_dir,
            backends,
        ]
        subprocess.check_call(cmake_args, stderr=subprocess.STDOUT, shell=False)
        subprocess.check_call(["make", "V=1", "-j", "4"])
        subprocess.check_call(["make", "install"])
        subprocess.check_call(["make", "lcov-genhtml"])

    else:
        cmake_args = [
            "cmake",
            "-DCMAKE_BUILD_TYPE=Release",
            "-DCMAKE_INSTALL_PREFIX=" + INSTALL_PREFIX,
            "-DCMAKE_PREFIX_PATH=" + INSTALL_PREFIX,
            "-DDPCPP_INSTALL_DIR=" + DPCPP_ROOT,
            "-DCMAKE_C_COMPILER:PATH=" + os.path.join(DPCPP_ROOT, "bin", "clang"),
            "-DCMAKE_CXX_COMPILER:PATH=" + os.path.join(DPCPP_ROOT, "bin", "clang++"),
            "-DDPCTL_ENABLE_LO_PROGRAM_CREATION=ON",
            backends,
        ]
        subprocess.check_call(cmake_args, stderr=subprocess.STDOUT, shell=False)
        subprocess.check_call(["make", "V=1", "-j", "4"])
        subprocess.check_call(["make", "install"])
=======
    cmake_args = [
        "cmake",
        "-DCMAKE_BUILD_TYPE=Release",
        "-DCMAKE_INSTALL_PREFIX=" + INSTALL_PREFIX,
        "-DCMAKE_PREFIX_PATH=" + INSTALL_PREFIX,
        "-DDPCPP_INSTALL_DIR=" + DPCPP_ROOT,
        "-DCMAKE_C_COMPILER:PATH=" + os.path.join(DPCPP_ROOT, "bin", "clang"),
        "-DCMAKE_CXX_COMPILER:PATH=" + os.path.join(DPCPP_ROOT, "bin", "dpcpp"),
        "-DDPCTL_ENABLE_LO_PROGRAM_CREATION=ON",
        backends,
    ]
    subprocess.check_call(cmake_args, stderr=subprocess.STDOUT, shell=False)
    subprocess.check_call(["make", "V=1", "-j", "4"])
    subprocess.check_call(["make", "install"])
>>>>>>> 77bc0865

    os.chdir(dpctl_dir)
    for file in glob.glob(os.path.join(dpctl_dir, "install", "lib", "*.so")):
        shutil.copy(file, os.path.join(dpctl_dir, "dpctl"))

if IS_WIN:
    cmake_args = [
        "cmake",
        "-G",
        "Ninja",
        "-DCMAKE_BUILD_TYPE=Release",
        "-DCMAKE_INSTALL_PREFIX=" + INSTALL_PREFIX,
        "-DCMAKE_PREFIX_PATH=" + INSTALL_PREFIX,
        "-DDPCPP_INSTALL_DIR=" + DPCPP_ROOT,
        "-DCMAKE_C_COMPILER:PATH=" + os.path.join(DPCPP_ROOT, "bin", "clang-cl.exe"),
        "-DCMAKE_CXX_COMPILER:PATH=" + os.path.join(DPCPP_ROOT, "bin", "dpcpp.exe"),
        backends,
    ]
    subprocess.check_call(cmake_args, stderr=subprocess.STDOUT, shell=True)
    subprocess.check_call(["ninja", "-n"])
    subprocess.check_call(["ninja", "install"])

    os.chdir(dpctl_dir)
    for file in glob.glob(os.path.join(dpctl_dir, "install", "lib", "*.lib")):
        shutil.copy(file, os.path.join(dpctl_dir, "dpctl"))

    for file in glob.glob(os.path.join(dpctl_dir, "install", "bin", "*.dll")):
        shutil.copy(file, os.path.join(dpctl_dir, "dpctl"))

include_dir = os.path.join(dpctl_dir, "dpctl", "include")
if os.path.exists(include_dir):
    shutil.rmtree(include_dir)

shutil.copytree(os.path.join(dpctl_dir, "dpctl-capi", "include"), include_dir)<|MERGE_RESOLUTION|>--- conflicted
+++ resolved
@@ -56,7 +56,6 @@
 backends = os.path.join(dpctl_dir, "dpctl-capi")
 
 if IS_LIN:
-<<<<<<< HEAD
     if CODE_COVERAGE:
         cmake_args = [
             "cmake",
@@ -85,29 +84,13 @@
             "-DCMAKE_PREFIX_PATH=" + INSTALL_PREFIX,
             "-DDPCPP_INSTALL_DIR=" + DPCPP_ROOT,
             "-DCMAKE_C_COMPILER:PATH=" + os.path.join(DPCPP_ROOT, "bin", "clang"),
-            "-DCMAKE_CXX_COMPILER:PATH=" + os.path.join(DPCPP_ROOT, "bin", "clang++"),
+            "-DCMAKE_CXX_COMPILER:PATH=" + os.path.join(DPCPP_ROOT, "bin", "dpcpp"),
             "-DDPCTL_ENABLE_LO_PROGRAM_CREATION=ON",
             backends,
         ]
         subprocess.check_call(cmake_args, stderr=subprocess.STDOUT, shell=False)
         subprocess.check_call(["make", "V=1", "-j", "4"])
         subprocess.check_call(["make", "install"])
-=======
-    cmake_args = [
-        "cmake",
-        "-DCMAKE_BUILD_TYPE=Release",
-        "-DCMAKE_INSTALL_PREFIX=" + INSTALL_PREFIX,
-        "-DCMAKE_PREFIX_PATH=" + INSTALL_PREFIX,
-        "-DDPCPP_INSTALL_DIR=" + DPCPP_ROOT,
-        "-DCMAKE_C_COMPILER:PATH=" + os.path.join(DPCPP_ROOT, "bin", "clang"),
-        "-DCMAKE_CXX_COMPILER:PATH=" + os.path.join(DPCPP_ROOT, "bin", "dpcpp"),
-        "-DDPCTL_ENABLE_LO_PROGRAM_CREATION=ON",
-        backends,
-    ]
-    subprocess.check_call(cmake_args, stderr=subprocess.STDOUT, shell=False)
-    subprocess.check_call(["make", "V=1", "-j", "4"])
-    subprocess.check_call(["make", "install"])
->>>>>>> 77bc0865
 
     os.chdir(dpctl_dir)
     for file in glob.glob(os.path.join(dpctl_dir, "install", "lib", "*.so")):
