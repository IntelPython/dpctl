##===---------- setup.py - dpctl.ocldrv interface -----*- Python -*-----===##
##
##               Python Data Parallel Processing Library (PyDPPL)
##
## Copyright 2020 Intel Corporation
##
## Licensed under the Apache License, Version 2.0 (the "License");
## you may not use this file except in compliance with the License.
## You may obtain a copy of the License at
##
##    http://www.apache.org/licenses/LICENSE-2.0
##
## Unless required by applicable law or agreed to in writing, software
## distributed under the License is distributed on an "AS IS" BASIS,
## WITHOUT WARRANTIES OR CONDITIONS OF ANY KIND, either express or implied.
## See the License for the specific language governing permissions and
## limitations under the License.
##
##===----------------------------------------------------------------------===##
###
### \file
### This file builds the dpctl and dpctl.ocldrv extension modules.
##===----------------------------------------------------------------------===##
import os
import sys
import versioneer

from setuptools import setup, Extension, find_packages
from Cython.Build import cythonize

import numpy as np


requirements = [
    'cffi>=1.0.0',
    'cython',
]

IS_WIN = False
IS_MAC = False
IS_LIN = False

if 'linux' in sys.platform:
    IS_LIN = True
elif sys.platform == 'darwin':
    IS_MAC = True
elif sys.platform in ['win32', 'cygwin']:
    IS_WIN = True
else:
    assert False, sys.platform + ' not supported'

dppl_sycl_interface_lib     = os.environ['DPPL_SYCL_INTERFACE_LIBDIR']
dppl_sycl_interface_include = os.environ['DPPL_SYCL_INTERFACE_INCLDIR']
sycl_lib = os.environ['ONEAPI_ROOT']+"\compiler\latest\windows\lib"

def get_sdl_cflags():
    if IS_LIN or IS_MAC:
        return ['-fstack-protector', '-fPIC',
                '-D_FORTIFY_SOURCE=2', '-Wformat', '-Wformat-security',]
    elif IS_WIN:
        return []

def get_sdl_ldflags():
    if IS_LIN:
        return ['-Wl,-z,noexecstack,-z,relro,-z,now',]
    elif IS_MAC:
        return []
    elif IS_WIN:
        return ['/NXCompat', '/DynamicBase']

def get_other_cxxflags():
    if IS_LIN:
        return ['-O3', '-fsycl', '-std=c++17']
    elif IS_MAC:
        return []
    elif IS_WIN:
        # FIXME: These are specific to MSVC and we should first make sure
        # what compiler we are using.
        return ['/Ox', '/std:c++17']

def extensions():
    # Security flags
    eca = get_sdl_cflags()
    ela = get_sdl_ldflags()
    libs = []
    librarys = []

    if IS_LIN:
        libs += ['rt', 'DPPLSyclInterface']
    elif IS_MAC:
        pass
    elif IS_WIN:
        libs += ['DPPLSyclInterface', 'sycl']

    if IS_LIN:
        librarys = [dppl_sycl_interface_lib]
    elif IS_WIN:
        librarys = [dppl_sycl_interface_lib, sycl_lib]
    elif IS_MAC:
        librarys = [dppl_sycl_interface_lib]

    if IS_LIN or IS_MAC:
        runtime_library_dirs = [os.path.abspath('dpctl')]
    elif IS_WIN:
        runtime_library_dirs = []

    extension_args = {
        "depends": [dppl_sycl_interface_include,],
        "include_dirs": [np.get_include(), dppl_sycl_interface_include],
        "extra_compile_args": eca + get_other_cxxflags(),
        "extra_link_args": ela, "libraries": libs, "library_dirs": librarys,
        "runtime_library_dirs": runtime_library_dirs, "language": 'c++',
    }

    extensions = [
        Extension('dpctl._sycl_core', [os.path.abspath('dpctl/sycl_core.pyx'),],
            **extension_args),
        Extension('dpctl._memory', [os.path.abspath('dpctl/_memory.pyx'),],
            **extension_args),
    ]

    exts = cythonize(extensions)
    return exts

setup(
    name='dpctl',
    version=versioneer.get_version(),
    cmdclass=versioneer.get_cmdclass(),
    description="A lightweight Python wrapper for a subset of OpenCL and SYCL.",
    license="Apache 2.0",
    author="Intel Corporation",
<<<<<<< HEAD
    url='https://github.com/IntelPython/dpCtl',
    packages=find_packages(include=["dppl", "dppl.*"]),
=======
    url='https://github.com/IntelPython/PyDPPL',
    packages=find_packages(include=["dpctl", "dpctl.*"]),
>>>>>>> db08f4ac
    ext_modules = extensions(),
    setup_requires=requirements,
    cffi_modules=[
       "./dpctl/opencl_core.py:ffi"
    ],
    install_requires=requirements,
    keywords='dpctl',
    classifiers=[
        "Development Status :: 3 - Alpha",
        'Programming Language :: Python :: 3.6',
        'Programming Language :: Python :: 3.7',
    ]
)<|MERGE_RESOLUTION|>--- conflicted
+++ resolved
@@ -129,13 +129,8 @@
     description="A lightweight Python wrapper for a subset of OpenCL and SYCL.",
     license="Apache 2.0",
     author="Intel Corporation",
-<<<<<<< HEAD
     url='https://github.com/IntelPython/dpCtl',
-    packages=find_packages(include=["dppl", "dppl.*"]),
-=======
-    url='https://github.com/IntelPython/PyDPPL',
     packages=find_packages(include=["dpctl", "dpctl.*"]),
->>>>>>> db08f4ac
     ext_modules = extensions(),
     setup_requires=requirements,
     cffi_modules=[
