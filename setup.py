##===---------- setup.py - dpctl.ocldrv interface -----*- Python -*-----===##
##
##               Data Parallel Control Library (dpCtl)
##
## Copyright 2020 Intel Corporation
##
## Licensed under the Apache License, Version 2.0 (the "License");
## you may not use this file except in compliance with the License.
## You may obtain a copy of the License at
##
##    http://www.apache.org/licenses/LICENSE-2.0
##
## Unless required by applicable law or agreed to in writing, software
## distributed under the License is distributed on an "AS IS" BASIS,
## WITHOUT WARRANTIES OR CONDITIONS OF ANY KIND, either express or implied.
## See the License for the specific language governing permissions and
## limitations under the License.
##
##===----------------------------------------------------------------------===##
###
### \file
### This file builds the dpctl and dpctl.ocldrv extension modules.
##===----------------------------------------------------------------------===##
import os
import os.path
import sys
import versioneer

from setuptools import setup, Extension, find_packages
from Cython.Build import cythonize

import numpy as np

requirements = [
    "cffi>=1.0.0",
    "cython",
]

IS_WIN = False
IS_MAC = False
IS_LIN = False

if "linux" in sys.platform:
    IS_LIN = True
elif sys.platform == "darwin":
    IS_MAC = True
elif sys.platform in ["win32", "cygwin"]:
    IS_WIN = True
else:
    assert False, sys.platform + " not supported"

dppl_sycl_interface_lib = os.environ["DPPL_SYCL_INTERFACE_LIBDIR"]
dppl_sycl_interface_include = os.environ["DPPL_SYCL_INTERFACE_INCLDIR"]
sycl_lib = os.environ["ONEAPI_ROOT"] + "\compiler\latest\windows\lib"


def get_sdl_cflags():
    if IS_LIN or IS_MAC:
        return [
            "-fstack-protector",
            "-fPIC",
            "-D_FORTIFY_SOURCE=2",
            "-Wformat",
            "-Wformat-security",
        ]
    elif IS_WIN:
        return []


def get_sdl_ldflags():
    if IS_LIN:
        return [
            "-Wl,-z,noexecstack,-z,relro,-z,now",
        ]
    elif IS_MAC:
        return []
    elif IS_WIN:
        return ["/NXCompat", "/DynamicBase"]


def get_other_cxxflags():
    if IS_LIN:
        return ["-O3", "-fsycl", "-std=c++17"]
    elif IS_MAC:
        return []
    elif IS_WIN:
        # FIXME: These are specific to MSVC and we should first make sure
        # what compiler we are using.
        return ["/Ox", "/std:c++17"]


def extensions():
    # Security flags
    eca = get_sdl_cflags()
    ela = get_sdl_ldflags()
    libs = []
    librarys = []

    if IS_LIN:
        libs += ["rt", "DPPLSyclInterface"]
    elif IS_MAC:
        pass
    elif IS_WIN:
        libs += ["DPPLSyclInterface", "sycl"]

    if IS_LIN:
        librarys = [dppl_sycl_interface_lib]
    elif IS_WIN:
        librarys = [dppl_sycl_interface_lib, sycl_lib]
    elif IS_MAC:
        librarys = [dppl_sycl_interface_lib]

    if IS_LIN or IS_MAC:
        runtime_library_dirs = ["$ORIGIN"]
    elif IS_WIN:
        runtime_library_dirs = []

    extension_args = {
        "depends": [
            dppl_sycl_interface_include,
        ],
        "include_dirs": [np.get_include(), dppl_sycl_interface_include],
        "extra_compile_args": eca + get_other_cxxflags(),
        "extra_link_args": ela,
        "libraries": libs,
        "library_dirs": librarys,
        "runtime_library_dirs": runtime_library_dirs,
        "language": "c++",
    }

    extensions = [
<<<<<<< HEAD
        Extension('dpctl._sycl_core',
                  [os.path.join('dpctl', '_sycl_core.pyx'),],
            **extension_args),
        Extension('dpctl._memory', [os.path.join('dpctl', '_memory.pyx'),],
            **extension_args),
=======
        Extension(
            "dpctl._sycl_core",
            [
                os.path.join("dpctl", "sycl_core.pyx"),
            ],
            **extension_args
        ),
        Extension(
            "dpctl._memory",
            [
                os.path.join("dpctl", "_memory.pyx"),
            ],
            **extension_args
        ),
>>>>>>> 6684c7b1
    ]

    exts = cythonize(extensions)
    return exts


setup(
    name="dpctl",
    version=versioneer.get_version(),
    cmdclass=versioneer.get_cmdclass(),
    description="A lightweight Python wrapper for a subset of OpenCL and SYCL.",
    license="Apache 2.0",
    author="Intel Corporation",
    url="https://github.com/IntelPython/dpCtl",
    packages=find_packages(include=["*"]),
    include_package_data=True,
    ext_modules=extensions(),
    setup_requires=requirements,
    cffi_modules=["./dpctl/opencl_core.py:ffi"],
    install_requires=requirements,
    keywords="dpctl",
    classifiers=[
        "Development Status :: 3 - Alpha",
        "Programming Language :: Python :: 3.6",
        "Programming Language :: Python :: 3.7",
        "Programming Language :: Python :: 3.8",
    ],
)<|MERGE_RESOLUTION|>--- conflicted
+++ resolved
@@ -129,13 +129,6 @@
     }
 
     extensions = [
-<<<<<<< HEAD
-        Extension('dpctl._sycl_core',
-                  [os.path.join('dpctl', '_sycl_core.pyx'),],
-            **extension_args),
-        Extension('dpctl._memory', [os.path.join('dpctl', '_memory.pyx'),],
-            **extension_args),
-=======
         Extension(
             "dpctl._sycl_core",
             [
@@ -150,7 +143,6 @@
             ],
             **extension_args
         ),
->>>>>>> 6684c7b1
     ]
 
     exts = cythonize(extensions)
