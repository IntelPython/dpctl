# Changelog
All notable changes to this project will be documented in this file.

The format is based on [Keep a Changelog](https://keepachangelog.com/en/1.0.0/),
and this project adheres to [Semantic Versioning](https://semver.org/spec/v2.0.0.html).

<<<<<<< HEAD
## [Next Release] - TBD

### Added
- `dpctl.tensor.asarray`, `dpctl.tensor.empty` implemented (#646).

### Changed
- dpctl-capi is now renamed to `libsyclinterface` (#666).
=======
## [Unreleased]

## [0.11.3] - 11/30/2021

### Fixed

* Set the last byte in allocated char array to zero [cherry picked from #650] (#699)

## [0.11.2] - 11/29/2021

### Added
- Extending `dpctl.device_context` with nested contexts (#678)

### Fixed
- Fixed issue #649 about incorrect behavior of `.T` method on sliced arrays (#653)
>>>>>>> 4cf2b200

## [0.11.1] - 11/10/2021

### Changed
- Replaced uses of clang compiler with icx executable (#665)

## [0.11.0] - 11/01/2021

### Added
- Use Python 3.9 in public CI (#599)
- Add a new C API utility function (`DPCTLDeviceMgr_GetDeviceInfoStr`) to return the device info as a C string object (#620)
- New Github workflow to build dpclt with nightly Intel llvm/sycl + drivers (#621)
- Always raise SubDeviceCreationError even when sub-device counts are zero (#622)
- Updated OpenCL interoprability code to fix build with Intel llvm/sycl bundle (#625)
- Enabled use of default platform context extension in SYCL compilers that implement this extension (#627)
- Implemented `dpctl.utils.get_execution_queue(queue_seq)` utility to help implementing "compute-follows data" convention for offload target (#632)
- Improved code coverage (#619) (#542) (#631)

### Changed
- Replaced `host_device` device type with `host` in tests (#616)
- Rework the logic in `dpctl.memory`'s `copy_from_device` method to work correctly with `host` device (#618)
- Use `dpctl.device_type.host` instead of `dpctl.device_type.host_device` (#626)
- Reinstate deprecated `sycl::program` and that was conditionally removed from open source DPC++ toolchain (#633)
- Use `LoadLibraryExA` instead of `LoadLibraryA` to mitigate a possible DLL injection issue when we load the Level zero DLL on windows (#636)
- Github coverage workflow is changed to use oneAPI 2021.3 instead of latest to work around broken profiling instrumentation in DPC++ 2021.4 (#614)
- Update build dependencies for NumPy (#641)
- Use "readelf" on SYCL's `pi_level_zero` library to find out and use the exact name of `ze_loader.so` in SyclInterface library (#617)

### Removed
- Removed use of DPC++ features deprecated in 2021.4 and open source Intel llvm/sycl compiler (#603)

### Fixed
- Suppress errant CMake log (#610)
- Fixes to compile dpctl using Intel llvm/sycl compiler (#603)
- Fix for the hang is to avoid passing `nullptr` argument to `sycl::queue::prefetch` (#612)
- Fixed the logic to return device count (#623)
- Enabled building of C extensions with dpctl by including header defining `bool` type for C compilers (#604)

## [0.10.0] - 09/28/2021

### Added
- Added methods __bool__, __float__, __int__, __index__,
  and __complex__ to usm_ndarray (#578)
- Added data-API required special methods to usm_ndarray class,
  as well as to_numpy/from_numpy, astype, reshape functions (#586)
- Added methods to query dpctl.SyclDevice for size of global/local memory (#589)
- Added tests for constructors with invalid capsules (#577)
- Improved test coverage of `dpctl.SyclQueue` implementation (#574)
- Added a test to exercise API exported function (get_event_ref). (#570)
- Expanded tests in test_sycl_context to improve coverage (#571)
- Tweaks to test_sycl_event to improve coverage (#567)
- Improved coverage of dpctl.__init__ file and other service functions (#563)
- Added test for repr and test for default argument to constructor (#565)
- Added some tests to involve capsule (#564)
- Added workflow for Public CI on Windows (#534)
- DPCTLQueue_Memcpy, _Prefetch, _Memadvise become asynchronous (#557)
- Added device aspect selector, `dpctl.select_device_with_aspects` (#558)
- Added test based on example from #583

### Changed
- Parametrized tests for executing OpenCL kernels compiled from source in types of arguments (#581)
- Temporary disabled self-hosted CI jobs runner (#559)
- Changed static method `SyclQueue._create_from_context_and_device` (#579)
- Transitioned all Python API to use pytest over unittest, improved coverage in dpctl/memory (#575)
- Changed `dpctl.SyclEvent.profiling_info_submit` from method to a property (#573)
- Simplified arg parsing in SyclDevice constructor (#572)
- Used<img> tag with alignment attribute set in README (#562)
- Moved sycl timer into dpctl.SyclTimer (#555)
- Used clang-format off, clang-format on to avoid include reordering in pybind11 example (#588)

### Fixed
- Implemented a workaround for running conda-build using Klocwork (#566)
- Separated pipelines for Linux and Windows (#582)
- Fixed inconsistency in `__sycl_usm_array_interface__` of `usm_ndarray` instance (#584)
- Fixed memory leak: Capsule deleters now free resources for renamed capsules too (#568)
- Fixed __version__ test to allow for semantic versioning (#569)
- Improved coverage of _types.pxi (#556)
- Fixed `UnboundLocalError` when default queue could not be created (#554)

## [0.9.0] - 08/25/2021

### Added
- Improvements to logic for working with custom DPC++ toolchain (#481)
- Add SyclContext unit test cases (#488)
- Consolidate configurations of tools that support PEP 518 into pyproject.toml (#486)
- Added C-API hash function, used them in Python interface (#491)
- Add missing extra checks to ensure unwrapped pointer is not Null
- Add error messages to L0 program creation routine
- Improve test coverage for dpctl_sycl_queue_interface (#492)
- Use pytest.warns in test_lsplatform3 (#495)
- Added test class to test DRef=nullptr case (#496)
- Extend parameterized test in test_sycl_queue_interface (#497)
- Use Memcpy, memadvise in tests
- Expanded types tests by TestQueueSubmitRange
- Added a test that retrieved DPCPP compiled kernel and submits them via DPCTLQueue_SubmitRange (#499)
- Add DPCTLEvent_Copy (#504), DPCTLEvent_GetBackend (#507), DPCTLEvent_GetCommandExecutionStatus (#516),
  DPCTLEvent_WaitAndThrow (#513), DPCTLEvent_GetWaitList (#510) functions
- Propagate compile flags (#512)
- Add conda package CI pipeline on GitHub Actions (#515)
- Run tests on GPU (#518)
- Add 3 wrapper func for event::get_profiling_info (#519)
- Changes to build_backend.py to enable sycl-compiler-prefix on Windows
- dtype keyword of usm_ndarray now supports np.double and other types (#526)
- Implemented DPCTLQueue_SubmitBarrier, DPCTLQueue_SubmitBarrierForEvents,
  SyclQueue.submit_barrier (#524)
- Added C-API DPCTLQueue_HasEnableProfiling
- Added Python API SyclQueue.has_enable_profiling
- Use public for data owning class definitions
- Queue has enable profiling (#531)
- Use public for data owning class definitions (#533)
- Added logic to verify that all bits of property integer were recognized and used (#494)
- Added support for some properties/methods of underluing device
- A test for properties, method of q mirroring that of device
- Conda build scripts should build wheels in the same setup invocation as install (#538)
- Added install_requires keyword to setup call
- Added requirements.txt files in dpctl/ and in dpctl/docs (#540)
- Improved C-API for dpctl Cython classes, added example of using them in Pybind11 extension. (#550)
- dpctl.SyclEvent acquired ability to get command status and get profiling information. (#553)

### Changed
- Moved DPCLSyclInterface library from MANIFEST.in (#482)
- Refactored tests
- Use dpcpp compiler package for Linux (#514)
- Update conda-package.yml
- Static methods _init_helper made into functions and removed from PXD files (#532)

### Removed
- Remove imports from __future__ (#485)

### Fixed
- Fix sub devices (#479)
- Fix addressof_ref function in `SyclContext` (#488)
- Follow `DPCTLDevice_CreateFromSelector` which passes the check (#487)
- Fix a typo in the pytest configuration (#490)
- Fixed dbg_build.sh script for Linux to use L0
- Reuse IntelSycl_LIBRARY_DIR variable in cmake
- CXX, dpcpp used on Windows too
- Update conda-recipe/bld.bat
- Change to SyclQueue.__repr__ to reflect properties (#531)
- Static methods `_init_helper` made into functions and removed from PXD files (#532)
- Fixed typo in pip installation instruction (#536)
- Fixed dpctl_config.h, added dpctl_service.h, .cpp (#539)
- Fixed `__sycl_usm_array_interface__` output for 0d arrays (#547)

## [0.8.0] - 05/26/2021

### Added
- Implemented support for constructing MemoryUSM* from object with
  __sycl_usm_array_interface__ when array-info is not contiguous (#400)
- Print the backend as part of SyclDevice.print_device_info function (#409)
- Added dpctl/tensor/_usmarray submodule (#427)
- Added arg checking to functions in dpctl_sycl_usm_interface.cpp (#430)
- A static method of _Memory to create from external allocation (#430)
- Added usm_ndarray accessors (#435)
- Added Device class representing Data-API notion of device (#440)
- Added free Python function as_usm_memory(obj) (#443) and associated unit
  tests (#449)
- Dependency for numpy 1.17 (#445)
- Add a flag to make doxygen HTML generation optional (#450)
- Added a feature to get the filter string for a device from Python using the
  new dpctl.SyclDevice.get_filter_string method. Also added the corresponding
  DPCTLDeviceMgr_GetPositionInDevices(DRef, device_mask) C API function (#453)
- New options to setup.py to specify which dpcpp compiler to use, if L0
  program creation is to be supported, and to generate code coverage (#426)
- Github action to check Python code quality (#422)
- Github action to auto-publish Sphinx docs for master (#446)
- Github action to generate coverage report and publish to coveralls.io (#459)

### Changed
- Rename dpctl.dptensor to dpctl.tensor (#407)
- Changed repr for Memory objects (#442)
- Used dpctl.SyclQueue instead of manager and get current queue in tests for
  SyclProgram (#448)
-

### Fixed
- Issue #189 dpctl.memory.MemoryUSMShared(np.int64(16)) should work (#392)
- Use size_t instead of Py_ssize_t to fit device USM pointer (#405)
- Various code quality issues identified by flake8 (#417, #419, #420, #422)
- Fixed issues in slicing and array construction (#441)
- Fixed an issue (#447) where dpctl.get_devices does not return devices in the
  same order as sycl::device::get_devices (#451)
- L0 program creation support on Windows (#319)

### Removed
- Removing public keyword to get_current_queue Cython declaration (#437)

## [0.7.0] - 05/03/2021
### Added
- Complete support for `sycl::ONEAPI::filter_selector` in dpctl.
- C API for `sycl::queue` (#323), `syc::context` (#331), and `sycl::platform` (#298)
  creation using opaque pointers.
- A `DPCTLDeviceMgr` module in C API that caches a default context for root
  devices (#277).
- `DPCTLSyclBackendType` and `DPCTLSyclDeviceType` have a new member `ALL`
  (#287).
- C API now provides helper functions to convert between dpctl and SYCL enum
  values (#296).
- Macros to help create opaque vector classes for opaque SYCL types (#297).
- `SyclDevice` (#321), `SyclContext` (#334), `SyclPlatform` (#336, #298),
  `SyclQueue` (#323) have constructors that recognize filter selectors and closely
  follow DPC++ interface.
- Add API to get a `PyCapsule` from `SyclQueue`, `SyclContext` instances (#350).
- Added `get_queue_ref_from_ptr_and_syclobj(ptr, syclobj)` that creates
  `DPCTLSyclQueueRef` from a USM pointer and Python object `syclobj` from
  `__sycl_usm_array_interface__` (#380).
- Support for SYCL sub-devices, including sub-device creation, queue, and
  context creation using sub-devices (#343).
- `SyclDevice.parent_device` property to indicate if an instance has a parent
  device (#366).
- Several new getter functions for device info descriptors to device interface
  (#300, #335, #318, #315, #308).
- Support for SYCL device aspects (#307).
- Properties for every `sycl::device` info and aspect that we support in
  `SyclDevice` (#324).
- Support handling async errors inside `SylQueue` instances (#346).
- `get_backend`, `get_platform`, `get_device_type` to Python `SyclDevice` class (#300)
- A `_sycl_device_factory.pyx` module providing `SyclDevice` constructors using
  standard `sycl::device_selector` classes (previously in `_sycl_device.pyx`)
  and a new `get_devices` (#277) function to enumerate all devices.
- `_sycl_device_factory.pyx` implements `get_num_devices` and `has_*_device(s)`
  functions (#320).
- Enable Python coverage in CI for Linux (#369).
- Use `public` keyword in `_sycl_*.pxd` to generate header files allowing
  non-Cython centric native extensions to work with dpctl's Python objects
  (#218).
- Documentation improvements (#341).

### Changed
- Rename dpCtl to dpctl in all comments, license headers, and docs. (#342)
- `dpctl.memory.MemoryUSM*` constructors now use `dpctl.SyclQueue()` instead of
  `dpctl.get_current_queue()` when the `queue` keyword argument is `None` (default) (#382).
- `dpctl.set_default_queue` has been renamed to `dpctl.set_global_queue()` (#323).
- Changed `dpctl.dump` to `dpctl.lsplatform` (#336).
- Various `SyclDevice` methods related to querying `sycl::info::device` were converted
  to properties (#324).
- Various C API functions names were changed.

### Fixed
- Possible crashes when a SYCL platform is not available (#349).
- Fix tests which fail if GPU is not available (only CPU is available) (#359).
- Fix breaking C API tests (#358).
- Bandit warning about "subprocess.check_call(shell=True)" for Windows (#306).

### Removed
- Removed `get_num_platforms`, `has_cpu_queues`, `has_gpu_queues`, `get_num_queues`,
  `has_sycl_platforms` (#320).

## [0.6.1] - 2021-03-01
### Fixed
- Do not use POP_FRONT in FindDPCPP.cmake so that we can use a cmake version older that 3.15.

## [0.6.0] - 2021-03-01
### Added
- Documentation improvements.
- Cmake improvements and Coverage for C API, Cython and Python.
- Added support for Level Zero devices and queues.
- Added support for SYCL standard device_selector classes.
- SyclDevice instances can now be constructed using filter selector strings.
- Code of conduct.
- Building wheels.
- Queue manager improvements.
- Adding `__array_function__` so that Numpy calls with dparrays work.
- Using clang-format for C/C++ code formatting.
- Using pytest for running tests.
- Add python and cython file coverage.
- Using Bandit for finding common security issues in Python code.
- Add instructions about file headers formats.

### Changed
- Changed compiler name usage from clang++ to dpcpp.
- Reformat backend.pxd to be closer to black style.

### Fixed
- Remove `cython` from `install_requires`. It allows use `dpCtl` in `numba` extensions.
- Incorrect import in example.
- Consistency of file headers.
- Klocwork issues.

## [0.5.0] - 2020-12-17
### Added
- `_Memory.get_pointer_type` static method which returns kind of USM pointer.
- Utility functions to transform string to device type and back.
- New `dpctl.dptensor.numpy_usm_shared` module containing USM array. USM array
extends NumPy ndarray.
- A lot of new examples. Including examples of building Cython extensions with DPC++ compiler that interoperate with dpCtl.
- Mechanism for registering a callback function to look and see if the object
supports USM.

### Changed
- setup.py builds C++ backend for develop and install commands.
- Building wheels.
- Use DPC++ runtime from package `dpcpp_cpp_rt`.
- All usage of `DPPL` in C-API functions was changed to `DPCTL`, _e.g._, `DPPLQueueMgr_GetCurrentQueue` to `DPCTLQueueMgr_GetCurrentQueue`.
- Renamed the C-API directory is now called `dpctl-capi` instead of `backends`.
- Refactoring the `dpctl-capi` functions to prepare for changes to add Level Zero program creation.
- `SyclProgram` and `SyclKernel` classes were moved out of `dpctl` into the `dpctl.program` sub-module.

### Fixed
- Klockwork static code analysis warnings.

## [0.4.0] - 2020-11-04
### Added
- Device descriptors "max_compute_units", "max_work_item_dimensions", "max_work_item_sizes", "max_work_group_size", "max_num_sub_groups" and "aspects" for int64 atomics inside dpctl C API and inside the dpctl.SyclDevice class.
- MemoryUSM* classes moved to `dpctl.memory` module, added support for aligned allocation, added support for `prefetch` and `mem_advise` (sychronous) methods, implemented `copy_to_host`, `copy_from_host` and `copy_from_device` methods, pickling support, and zero-copy interoperability with Python objects which implement `__sycl_usm_array_inerface__` protocol.
- Helper scripts to generate API documentation for both C API and Python.

### Fixed
- Compiler warnings when building libDPPLSyclInterface and the Cython extensions.

### Removed
- The Legacy OpenCL interface.

## [0.3.8] - 2020-10-08

### Changed
- How the initial active queue is populated inside DPPLQueueMgr.
- dpctl.SyclQueueManager only reports the number of non-host platform.
- dpctl.SyclQueueManager now raises an exception if DPCTL C API returns a nullptr instead of a valid Sycl queue.

### Fixed
- Several crashes in cases where an OpenCL or Level Zero platform is not available.
  - Fix failing platform test case. (#116)
  - Properly skip tests when no OpenCL devices are available.
  - Add skip tests to test_sycl_usm.py
  - Fix Gtests configuration.

## [0.3.7] - 2020-10-08
### Fixed
- A crash on Windows due a Level Zero driver problem. Each device was getting enumerated twice. To handle the issue, we added a temporary fix to use only first device for each device type and backend (#118).

## [0.3.6] - 2020-10-06
### Added
- Changelog was added for dpctl.

### Fixed
- Windows build was fixed.

## [0.3.5] - 2020-10-06
### Added
- Add a helper function to all Python SyclXXX classes to get the address of the base C API pointer as a long.

### Changed
- Rename PyDPPL to dpCtl in comments (function name renaming to come later)

### Fixed
- Fix bugs highlighted by tools.
- Various code clean ups.

## [0.3.4] - 2020-10-05
### Added
- Dump functions were enhanced to print back-end information.
- dpctl gained support for unint_8 and unsigned long data types.
- oneAPI Beta 10 tool chain support was added.

### Changed
- dpctl is now aware of DPC++ Sycl PI back-ends. The functionality is now exposed via the context interface.
- C API's queue manager was refactored to require back-end.
- dpct's device_context now requires back-end, device-type, and device-id to be provided in a string format, e.g. opencl:gpu:0.

### Fixed
- Fixed some important bugs found by static analysis.

## [0.3.3] - 2020-10-02
### Added
- Add dpctl.get_curent_device_type().

## [0.3.2] - 2020-09-29
### Changed
- Set _cpu_device and _gpu_device to None by default.

## [0.3.1] - 2020-09-28
### Added
- Add get include and include headers.

### Changed
- DPPL shared objects are installed into dpctl.

### Fixed
- Refactor unit tests.

## [0.3.0] - 2020-09-23
### Added
- Adds C and Cython API for portions of Sycl queue, device, context interfaces.
- Implementing USM memory management.

### Changed
- Refactored API to expose a minimal sycl::queue interface.
- Modify cpu_queues, gpu_queues and active_queues to functions.
- Change static vectors to static pointers to verctors. It disables call for destructors. Destructors are also call in undefined order.
- Rename package PyDPPL to dpCtl.
- Use dpcpp.exe on Windows instead of dpcpp-cl.exe deleted in oneAPI beta08.

### Fixed
- Correct use ERRORLEVEL in conda scripts for Windows.
- Fix using dppl.has_sycl_platforms() and dppl.has_gpu_queues() functions in skipIf<|MERGE_RESOLUTION|>--- conflicted
+++ resolved
@@ -4,22 +4,19 @@
 The format is based on [Keep a Changelog](https://keepachangelog.com/en/1.0.0/),
 and this project adheres to [Semantic Versioning](https://semver.org/spec/v2.0.0.html).
 
-<<<<<<< HEAD
-## [Next Release] - TBD
+## [Unreleased]
 
 ### Added
 - `dpctl.tensor.asarray`, `dpctl.tensor.empty` implemented (#646).
 
 ### Changed
 - dpctl-capi is now renamed to `libsyclinterface` (#666).
-=======
-## [Unreleased]
 
 ## [0.11.3] - 11/30/2021
 
 ### Fixed
 
-* Set the last byte in allocated char array to zero [cherry picked from #650] (#699)
+- Set the last byte in allocated char array to zero [cherry picked from #650] (#699)
 
 ## [0.11.2] - 11/29/2021
 
@@ -28,7 +25,6 @@
 
 ### Fixed
 - Fixed issue #649 about incorrect behavior of `.T` method on sliced arrays (#653)
->>>>>>> 4cf2b200
 
 ## [0.11.1] - 11/10/2021
 
