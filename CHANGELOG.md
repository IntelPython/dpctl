# Changelog
All notable changes to this project will be documented in this file.

The format is based on [Keep a Changelog](https://keepachangelog.com/en/1.0.0/),
and this project adheres to [Semantic Versioning](https://semver.org/spec/v2.0.0.html).

## [Unreleased]

<<<<<<< HEAD
### Added
- `dpctl.tensor.asarray`, `dpctl.tensor.empty` implemented (#646).
- `dpctl.tensor.usm_ndarray` adds support for DLPack protocol. `dpctl.tensor.from_dlpack` implemented (#682).

### Changed
- dpctl-capi is now renamed to `libsyclinterface` (#666).

## [0.11.3] - 11/30/2021
=======
## [0.11.4] - 12/03/2021
>>>>>>> 47a2684f

### Fixed
* Fix tests for nested context factories expecting for integration environment by @PokhodenkoSA in https://github.com/IntelPython/dpctl/pull/705

## [0.11.3] - 11/30/2021

<<<<<<< HEAD
- Set the last byte in allocated char array to zero [cherry picked from #650] (#699)
=======
### Fixed
* Set the last byte in allocated char array to zero [cherry picked from #650] (#699)
>>>>>>> 47a2684f

## [0.11.2] - 11/29/2021

### Added
- Extending `dpctl.device_context` with nested contexts (#678)

### Fixed
- Fixed issue #649 about incorrect behavior of `.T` method on sliced arrays (#653)

## [0.11.1] - 11/10/2021

### Changed
- Replaced uses of clang compiler with icx executable (#665)

## [0.11.0] - 11/01/2021

### Added
- Use Python 3.9 in public CI (#599)
- Add a new C API utility function (`DPCTLDeviceMgr_GetDeviceInfoStr`) to return the device info as a C string object (#620)
- New Github workflow to build dpclt with nightly Intel llvm/sycl + drivers (#621)
- Always raise SubDeviceCreationError even when sub-device counts are zero (#622)
- Updated OpenCL interoprability code to fix build with Intel llvm/sycl bundle (#625)
- Enabled use of default platform context extension in SYCL compilers that implement this extension (#627)
- Implemented `dpctl.utils.get_execution_queue(queue_seq)` utility to help implementing "compute-follows data" convention for offload target (#632)
- Improved code coverage (#619) (#542) (#631)

### Changed
- Replaced `host_device` device type with `host` in tests (#616)
- Rework the logic in `dpctl.memory`'s `copy_from_device` method to work correctly with `host` device (#618)
- Use `dpctl.device_type.host` instead of `dpctl.device_type.host_device` (#626)
- Reinstate deprecated `sycl::program` and that was conditionally removed from open source DPC++ toolchain (#633)
- Use `LoadLibraryExA` instead of `LoadLibraryA` to mitigate a possible DLL injection issue when we load the Level zero DLL on windows (#636)
- Github coverage workflow is changed to use oneAPI 2021.3 instead of latest to work around broken profiling instrumentation in DPC++ 2021.4 (#614)
- Update build dependencies for NumPy (#641)
- Use "readelf" on SYCL's `pi_level_zero` library to find out and use the exact name of `ze_loader.so` in SyclInterface library (#617)

### Removed
- Removed use of DPC++ features deprecated in 2021.4 and open source Intel llvm/sycl compiler (#603)

### Fixed
- Suppress errant CMake log (#610)
- Fixes to compile dpctl using Intel llvm/sycl compiler (#603)
- Fix for the hang is to avoid passing `nullptr` argument to `sycl::queue::prefetch` (#612)
- Fixed the logic to return device count (#623)
- Enabled building of C extensions with dpctl by including header defining `bool` type for C compilers (#604)

## [0.10.0] - 09/28/2021

### Added
- Added methods __bool__, __float__, __int__, __index__,
  and __complex__ to usm_ndarray (#578)
- Added data-API required special methods to usm_ndarray class,
  as well as to_numpy/from_numpy, astype, reshape functions (#586)
- Added methods to query dpctl.SyclDevice for size of global/local memory (#589)
- Added tests for constructors with invalid capsules (#577)
- Improved test coverage of `dpctl.SyclQueue` implementation (#574)
- Added a test to exercise API exported function (get_event_ref). (#570)
- Expanded tests in test_sycl_context to improve coverage (#571)
- Tweaks to test_sycl_event to improve coverage (#567)
- Improved coverage of dpctl.__init__ file and other service functions (#563)
- Added test for repr and test for default argument to constructor (#565)
- Added some tests to involve capsule (#564)
- Added workflow for Public CI on Windows (#534)
- DPCTLQueue_Memcpy, _Prefetch, _Memadvise become asynchronous (#557)
- Added device aspect selector, `dpctl.select_device_with_aspects` (#558)
- Added test based on example from #583

### Changed
- Parametrized tests for executing OpenCL kernels compiled from source in types of arguments (#581)
- Temporary disabled self-hosted CI jobs runner (#559)
- Changed static method `SyclQueue._create_from_context_and_device` (#579)
- Transitioned all Python API to use pytest over unittest, improved coverage in dpctl/memory (#575)
- Changed `dpctl.SyclEvent.profiling_info_submit` from method to a property (#573)
- Simplified arg parsing in SyclDevice constructor (#572)
- Used<img> tag with alignment attribute set in README (#562)
- Moved sycl timer into dpctl.SyclTimer (#555)
- Used clang-format off, clang-format on to avoid include reordering in pybind11 example (#588)

### Fixed
- Implemented a workaround for running conda-build using Klocwork (#566)
- Separated pipelines for Linux and Windows (#582)
- Fixed inconsistency in `__sycl_usm_array_interface__` of `usm_ndarray` instance (#584)
- Fixed memory leak: Capsule deleters now free resources for renamed capsules too (#568)
- Fixed __version__ test to allow for semantic versioning (#569)
- Improved coverage of _types.pxi (#556)
- Fixed `UnboundLocalError` when default queue could not be created (#554)

## [0.9.0] - 08/25/2021

### Added
- Improvements to logic for working with custom DPC++ toolchain (#481)
- Add SyclContext unit test cases (#488)
- Consolidate configurations of tools that support PEP 518 into pyproject.toml (#486)
- Added C-API hash function, used them in Python interface (#491)
- Add missing extra checks to ensure unwrapped pointer is not Null
- Add error messages to L0 program creation routine
- Improve test coverage for dpctl_sycl_queue_interface (#492)
- Use pytest.warns in test_lsplatform3 (#495)
- Added test class to test DRef=nullptr case (#496)
- Extend parameterized test in test_sycl_queue_interface (#497)
- Use Memcpy, memadvise in tests
- Expanded types tests by TestQueueSubmitRange
- Added a test that retrieved DPCPP compiled kernel and submits them via DPCTLQueue_SubmitRange (#499)
- Add DPCTLEvent_Copy (#504), DPCTLEvent_GetBackend (#507), DPCTLEvent_GetCommandExecutionStatus (#516),
  DPCTLEvent_WaitAndThrow (#513), DPCTLEvent_GetWaitList (#510) functions
- Propagate compile flags (#512)
- Add conda package CI pipeline on GitHub Actions (#515)
- Run tests on GPU (#518)
- Add 3 wrapper func for event::get_profiling_info (#519)
- Changes to build_backend.py to enable sycl-compiler-prefix on Windows
- dtype keyword of usm_ndarray now supports np.double and other types (#526)
- Implemented DPCTLQueue_SubmitBarrier, DPCTLQueue_SubmitBarrierForEvents,
  SyclQueue.submit_barrier (#524)
- Added C-API DPCTLQueue_HasEnableProfiling
- Added Python API SyclQueue.has_enable_profiling
- Use public for data owning class definitions
- Queue has enable profiling (#531)
- Use public for data owning class definitions (#533)
- Added logic to verify that all bits of property integer were recognized and used (#494)
- Added support for some properties/methods of underluing device
- A test for properties, method of q mirroring that of device
- Conda build scripts should build wheels in the same setup invocation as install (#538)
- Added install_requires keyword to setup call
- Added requirements.txt files in dpctl/ and in dpctl/docs (#540)
- Improved C-API for dpctl Cython classes, added example of using them in Pybind11 extension. (#550)
- dpctl.SyclEvent acquired ability to get command status and get profiling information. (#553)

### Changed
- Moved DPCLSyclInterface library from MANIFEST.in (#482)
- Refactored tests
- Use dpcpp compiler package for Linux (#514)
- Update conda-package.yml
- Static methods _init_helper made into functions and removed from PXD files (#532)

### Removed
- Remove imports from __future__ (#485)

### Fixed
- Fix sub devices (#479)
- Fix addressof_ref function in `SyclContext` (#488)
- Follow `DPCTLDevice_CreateFromSelector` which passes the check (#487)
- Fix a typo in the pytest configuration (#490)
- Fixed dbg_build.sh script for Linux to use L0
- Reuse IntelSycl_LIBRARY_DIR variable in cmake
- CXX, dpcpp used on Windows too
- Update conda-recipe/bld.bat
- Change to SyclQueue.__repr__ to reflect properties (#531)
- Static methods `_init_helper` made into functions and removed from PXD files (#532)
- Fixed typo in pip installation instruction (#536)
- Fixed dpctl_config.h, added dpctl_service.h, .cpp (#539)
- Fixed `__sycl_usm_array_interface__` output for 0d arrays (#547)

## [0.8.0] - 05/26/2021

### Added
- Implemented support for constructing MemoryUSM* from object with
  __sycl_usm_array_interface__ when array-info is not contiguous (#400)
- Print the backend as part of SyclDevice.print_device_info function (#409)
- Added dpctl/tensor/_usmarray submodule (#427)
- Added arg checking to functions in dpctl_sycl_usm_interface.cpp (#430)
- A static method of _Memory to create from external allocation (#430)
- Added usm_ndarray accessors (#435)
- Added Device class representing Data-API notion of device (#440)
- Added free Python function as_usm_memory(obj) (#443) and associated unit
  tests (#449)
- Dependency for numpy 1.17 (#445)
- Add a flag to make doxygen HTML generation optional (#450)
- Added a feature to get the filter string for a device from Python using the
  new dpctl.SyclDevice.get_filter_string method. Also added the corresponding
  DPCTLDeviceMgr_GetPositionInDevices(DRef, device_mask) C API function (#453)
- New options to setup.py to specify which dpcpp compiler to use, if L0
  program creation is to be supported, and to generate code coverage (#426)
- Github action to check Python code quality (#422)
- Github action to auto-publish Sphinx docs for master (#446)
- Github action to generate coverage report and publish to coveralls.io (#459)

### Changed
- Rename dpctl.dptensor to dpctl.tensor (#407)
- Changed repr for Memory objects (#442)
- Used dpctl.SyclQueue instead of manager and get current queue in tests for
  SyclProgram (#448)
-

### Fixed
- Issue #189 dpctl.memory.MemoryUSMShared(np.int64(16)) should work (#392)
- Use size_t instead of Py_ssize_t to fit device USM pointer (#405)
- Various code quality issues identified by flake8 (#417, #419, #420, #422)
- Fixed issues in slicing and array construction (#441)
- Fixed an issue (#447) where dpctl.get_devices does not return devices in the
  same order as sycl::device::get_devices (#451)
- L0 program creation support on Windows (#319)

### Removed
- Removing public keyword to get_current_queue Cython declaration (#437)

## [0.7.0] - 05/03/2021
### Added
- Complete support for `sycl::ONEAPI::filter_selector` in dpctl.
- C API for `sycl::queue` (#323), `syc::context` (#331), and `sycl::platform` (#298)
  creation using opaque pointers.
- A `DPCTLDeviceMgr` module in C API that caches a default context for root
  devices (#277).
- `DPCTLSyclBackendType` and `DPCTLSyclDeviceType` have a new member `ALL`
  (#287).
- C API now provides helper functions to convert between dpctl and SYCL enum
  values (#296).
- Macros to help create opaque vector classes for opaque SYCL types (#297).
- `SyclDevice` (#321), `SyclContext` (#334), `SyclPlatform` (#336, #298),
  `SyclQueue` (#323) have constructors that recognize filter selectors and closely
  follow DPC++ interface.
- Add API to get a `PyCapsule` from `SyclQueue`, `SyclContext` instances (#350).
- Added `get_queue_ref_from_ptr_and_syclobj(ptr, syclobj)` that creates
  `DPCTLSyclQueueRef` from a USM pointer and Python object `syclobj` from
  `__sycl_usm_array_interface__` (#380).
- Support for SYCL sub-devices, including sub-device creation, queue, and
  context creation using sub-devices (#343).
- `SyclDevice.parent_device` property to indicate if an instance has a parent
  device (#366).
- Several new getter functions for device info descriptors to device interface
  (#300, #335, #318, #315, #308).
- Support for SYCL device aspects (#307).
- Properties for every `sycl::device` info and aspect that we support in
  `SyclDevice` (#324).
- Support handling async errors inside `SylQueue` instances (#346).
- `get_backend`, `get_platform`, `get_device_type` to Python `SyclDevice` class (#300)
- A `_sycl_device_factory.pyx` module providing `SyclDevice` constructors using
  standard `sycl::device_selector` classes (previously in `_sycl_device.pyx`)
  and a new `get_devices` (#277) function to enumerate all devices.
- `_sycl_device_factory.pyx` implements `get_num_devices` and `has_*_device(s)`
  functions (#320).
- Enable Python coverage in CI for Linux (#369).
- Use `public` keyword in `_sycl_*.pxd` to generate header files allowing
  non-Cython centric native extensions to work with dpctl's Python objects
  (#218).
- Documentation improvements (#341).

### Changed
- Rename dpCtl to dpctl in all comments, license headers, and docs. (#342)
- `dpctl.memory.MemoryUSM*` constructors now use `dpctl.SyclQueue()` instead of
  `dpctl.get_current_queue()` when the `queue` keyword argument is `None` (default) (#382).
- `dpctl.set_default_queue` has been renamed to `dpctl.set_global_queue()` (#323).
- Changed `dpctl.dump` to `dpctl.lsplatform` (#336).
- Various `SyclDevice` methods related to querying `sycl::info::device` were converted
  to properties (#324).
- Various C API functions names were changed.

### Fixed
- Possible crashes when a SYCL platform is not available (#349).
- Fix tests which fail if GPU is not available (only CPU is available) (#359).
- Fix breaking C API tests (#358).
- Bandit warning about "subprocess.check_call(shell=True)" for Windows (#306).

### Removed
- Removed `get_num_platforms`, `has_cpu_queues`, `has_gpu_queues`, `get_num_queues`,
  `has_sycl_platforms` (#320).

## [0.6.1] - 2021-03-01
### Fixed
- Do not use POP_FRONT in FindDPCPP.cmake so that we can use a cmake version older that 3.15.

## [0.6.0] - 2021-03-01
### Added
- Documentation improvements.
- Cmake improvements and Coverage for C API, Cython and Python.
- Added support for Level Zero devices and queues.
- Added support for SYCL standard device_selector classes.
- SyclDevice instances can now be constructed using filter selector strings.
- Code of conduct.
- Building wheels.
- Queue manager improvements.
- Adding `__array_function__` so that Numpy calls with dparrays work.
- Using clang-format for C/C++ code formatting.
- Using pytest for running tests.
- Add python and cython file coverage.
- Using Bandit for finding common security issues in Python code.
- Add instructions about file headers formats.

### Changed
- Changed compiler name usage from clang++ to dpcpp.
- Reformat backend.pxd to be closer to black style.

### Fixed
- Remove `cython` from `install_requires`. It allows use `dpCtl` in `numba` extensions.
- Incorrect import in example.
- Consistency of file headers.
- Klocwork issues.

## [0.5.0] - 2020-12-17
### Added
- `_Memory.get_pointer_type` static method which returns kind of USM pointer.
- Utility functions to transform string to device type and back.
- New `dpctl.dptensor.numpy_usm_shared` module containing USM array. USM array
extends NumPy ndarray.
- A lot of new examples. Including examples of building Cython extensions with DPC++ compiler that interoperate with dpCtl.
- Mechanism for registering a callback function to look and see if the object
supports USM.

### Changed
- setup.py builds C++ backend for develop and install commands.
- Building wheels.
- Use DPC++ runtime from package `dpcpp_cpp_rt`.
- All usage of `DPPL` in C-API functions was changed to `DPCTL`, _e.g._, `DPPLQueueMgr_GetCurrentQueue` to `DPCTLQueueMgr_GetCurrentQueue`.
- Renamed the C-API directory is now called `dpctl-capi` instead of `backends`.
- Refactoring the `dpctl-capi` functions to prepare for changes to add Level Zero program creation.
- `SyclProgram` and `SyclKernel` classes were moved out of `dpctl` into the `dpctl.program` sub-module.

### Fixed
- Klockwork static code analysis warnings.

## [0.4.0] - 2020-11-04
### Added
- Device descriptors "max_compute_units", "max_work_item_dimensions", "max_work_item_sizes", "max_work_group_size", "max_num_sub_groups" and "aspects" for int64 atomics inside dpctl C API and inside the dpctl.SyclDevice class.
- MemoryUSM* classes moved to `dpctl.memory` module, added support for aligned allocation, added support for `prefetch` and `mem_advise` (sychronous) methods, implemented `copy_to_host`, `copy_from_host` and `copy_from_device` methods, pickling support, and zero-copy interoperability with Python objects which implement `__sycl_usm_array_inerface__` protocol.
- Helper scripts to generate API documentation for both C API and Python.

### Fixed
- Compiler warnings when building libDPPLSyclInterface and the Cython extensions.

### Removed
- The Legacy OpenCL interface.

## [0.3.8] - 2020-10-08

### Changed
- How the initial active queue is populated inside DPPLQueueMgr.
- dpctl.SyclQueueManager only reports the number of non-host platform.
- dpctl.SyclQueueManager now raises an exception if DPCTL C API returns a nullptr instead of a valid Sycl queue.

### Fixed
- Several crashes in cases where an OpenCL or Level Zero platform is not available.
  - Fix failing platform test case. (#116)
  - Properly skip tests when no OpenCL devices are available.
  - Add skip tests to test_sycl_usm.py
  - Fix Gtests configuration.

## [0.3.7] - 2020-10-08
### Fixed
- A crash on Windows due a Level Zero driver problem. Each device was getting enumerated twice. To handle the issue, we added a temporary fix to use only first device for each device type and backend (#118).

## [0.3.6] - 2020-10-06
### Added
- Changelog was added for dpctl.

### Fixed
- Windows build was fixed.

## [0.3.5] - 2020-10-06
### Added
- Add a helper function to all Python SyclXXX classes to get the address of the base C API pointer as a long.

### Changed
- Rename PyDPPL to dpCtl in comments (function name renaming to come later)

### Fixed
- Fix bugs highlighted by tools.
- Various code clean ups.

## [0.3.4] - 2020-10-05
### Added
- Dump functions were enhanced to print back-end information.
- dpctl gained support for unint_8 and unsigned long data types.
- oneAPI Beta 10 tool chain support was added.

### Changed
- dpctl is now aware of DPC++ Sycl PI back-ends. The functionality is now exposed via the context interface.
- C API's queue manager was refactored to require back-end.
- dpct's device_context now requires back-end, device-type, and device-id to be provided in a string format, e.g. opencl:gpu:0.

### Fixed
- Fixed some important bugs found by static analysis.

## [0.3.3] - 2020-10-02
### Added
- Add dpctl.get_curent_device_type().

## [0.3.2] - 2020-09-29
### Changed
- Set _cpu_device and _gpu_device to None by default.

## [0.3.1] - 2020-09-28
### Added
- Add get include and include headers.

### Changed
- DPPL shared objects are installed into dpctl.

### Fixed
- Refactor unit tests.

## [0.3.0] - 2020-09-23
### Added
- Adds C and Cython API for portions of Sycl queue, device, context interfaces.
- Implementing USM memory management.

### Changed
- Refactored API to expose a minimal sycl::queue interface.
- Modify cpu_queues, gpu_queues and active_queues to functions.
- Change static vectors to static pointers to verctors. It disables call for destructors. Destructors are also call in undefined order.
- Rename package PyDPPL to dpCtl.
- Use dpcpp.exe on Windows instead of dpcpp-cl.exe deleted in oneAPI beta08.

### Fixed
- Correct use ERRORLEVEL in conda scripts for Windows.
- Fix using dppl.has_sycl_platforms() and dppl.has_gpu_queues() functions in skipIf<|MERGE_RESOLUTION|>--- conflicted
+++ resolved
@@ -6,7 +6,6 @@
 
 ## [Unreleased]
 
-<<<<<<< HEAD
 ### Added
 - `dpctl.tensor.asarray`, `dpctl.tensor.empty` implemented (#646).
 - `dpctl.tensor.usm_ndarray` adds support for DLPack protocol. `dpctl.tensor.from_dlpack` implemented (#682).
@@ -14,22 +13,15 @@
 ### Changed
 - dpctl-capi is now renamed to `libsyclinterface` (#666).
 
+## [0.11.4] - 12/03/2021
+
+### Fixed
+- Fix tests for nested context factories expecting for integration environment by @PokhodenkoSA in https://github.com/IntelPython/dpctl/pull/705
+
 ## [0.11.3] - 11/30/2021
-=======
-## [0.11.4] - 12/03/2021
->>>>>>> 47a2684f
-
-### Fixed
-* Fix tests for nested context factories expecting for integration environment by @PokhodenkoSA in https://github.com/IntelPython/dpctl/pull/705
-
-## [0.11.3] - 11/30/2021
-
-<<<<<<< HEAD
+
+### Fixed
 - Set the last byte in allocated char array to zero [cherry picked from #650] (#699)
-=======
-### Fixed
-* Set the last byte in allocated char array to zero [cherry picked from #650] (#699)
->>>>>>> 47a2684f
 
 ## [0.11.2] - 11/29/2021
 
