# Changelog
All notable changes to this project will be documented in this file.

The format is based on [Keep a Changelog](https://keepachangelog.com/en/1.0.0/),
and this project adheres to [Semantic Versioning](https://semver.org/spec/v2.0.0.html).

## [0.18.2] - Nov. XX, 2024

<<<<<<< HEAD
### Maintenance

* Add missing include of SYCL header to "math_utils.hpp" [gh-1899](https://github.com/IntelPython/dpctl/pull/1899)
=======
### Fixed
* Fix for `tensor.result_type` when all inputs are Python built-in scalars [gh-1904](https://github.com/IntelPython/dpctl/pull/1904)
>>>>>>> 472f6ca6

## [0.18.1] - Oct. 11, 2024

### Changed

* Updated installation instructions [gh-1862](https://github.com/IntelPython/dpctl/pull/1862)

## [0.18.0] - Sept. 26, 2024

This release reaches an important milestone by making offloading fully asynchronous.
Calls to `dpctl.tensor` submit tasks for execution to DPC++ runtime and return without waiting for execution of these tasks to finish.
The sequential semantics a user comes to expect from execution of Python script is preserved though.

The full list of changes that went into this release are:

### Added

* Implement `tensor.take_along_axis` per Python Array API specification [gh-1778](https://github.com/IntelPython/dpctl/pull/1778)
* Implement `tensor.put_along_axis` to complement `tensor.take_along_axis` [gh-1798](https://github.com/IntelPython/dpctl/pull/1798)
* Support for 'device=tensor.kDLCPU' in `tensor.from_dlpack` function and `tensor.usm_ndarray.__dlpack__` method [gh-1781](https://github.com/IntelPython/dpctl/pull/1781)
* Support DLPack on Windows [gh-1746](https://github.com/IntelPython/dpctl/pull/1746)
* Implement `tensor.nextafter` function per Python Array API specification [gh-1730](https://github.com/IntelPython/dpctl/pull/1730)
* Implement `tensor.count_nonzero` and `tensor.diff` functions from Python array API specification [gh-1732](https://github.com/IntelPython/dpctl/pull/1732), [gh-1780](https://github.com/IntelPython/dpctl/pull/1780)
* Add support for `order="K"` to `*_like` array creation functions, and change default `order` keyword value from `'C'` to `'K'` [gh-1808](https://github.com/IntelPython/dpctl/pull/1808)
* Support for 'max dimensions' in Array API capabilities info data [gh-1774](https://github.com/IntelPython/dpctl/pull/1774)
* Add support for device aspect 'emulated' [gh-1691](https://github.com/IntelPython/dpctl/pull/1691)
* `dpctl::tensor::usm_memory` class defined in `dpctl4pybind11.hpp` adds constructor to create Python USM memory objects viewing into existing USM allocations, which can be made by an external library [gh-1782](https://github.com/IntelPython/dpctl/pull/1782)
* Add support for COVERAGE build type in project's CMake script [gh-1692](https://github.com/IntelPython/dpctl/pull/1692)

### Changed

* Change ownership of USM allocation by `dpctl.memory` objects, make executions of `dpctl.tensor` operations asynchronous [gh-1705](https://github.com/IntelPython/dpctl/pull/1705)
* Add support for Python scalars by `tensor.where` function [gh-1719](https://github.com/IntelPython/dpctl/pull/1719)
* Optimize division by Python scalar in statistical functions `tensor.mean`, `tensor.std`, `tensor.var` [gh-1820](https://github.com/IntelPython/dpctl/pull/1820)
* Use transcendental functions from `sycl` namespace instead of `std` namespace [gh-1707](https://github.com/IntelPython/dpctl/pull/1707)
* Changes for compatibility with recent NumPy in runtime environment [gh-1735](https://github.com/IntelPython/dpctl/pull/1735), [gh-1772](https://github.com/IntelPython/dpctl/pull/1772), [gh-1804](https://github.com/IntelPython/dpctl/pull/1804)
* Array creation function `tensor.zeros` to use asynchronous `memset` operation [gh-1806](https://github.com/IntelPython/dpctl/pull/1806)
* The setter of `tensor.usm_ndarray.shape` property now supports Python scalar value [gh-1786](https://github.com/IntelPython/dpctl/pull/1786)
* Use 'pyproject.toml' instead of 'setup.py' aligning with current packaging best practices [gh-1660](https://github.com/IntelPython/dpctl/pull/1660)
* No longer set SOVERSION property in DPCTLSyclInterface library on Linux [gh-1773](https://github.com/IntelPython/dpctl/pull/1773)
* Update version of 'pybind11' used [gh-1758](https://github.com/IntelPython/dpctl/pull/1758), [gh-1812](https://github.com/IntelPython/dpctl/pull/1812)
* Handle possible exceptions by `usm_host_allocator` used with `std::vector` [gh-1791](https://github.com/IntelPython/dpctl/pull/1791)
* Use `dpctl::tensor::offset_utils::sycl_free_noexcept` instead of `sycl::free` in `host_task` tasks associated with life-time management of temporary USM allocations [gh-1797](https://github.com/IntelPython/dpctl/pull/1797)
* Add `"same_kind"`-style casting for in-place mathematical operators of `tensor.usm_ndarray` [gh-1827](https://github.com/IntelPython/dpctl/pull/1827), [gh-1830](https://github.com/IntelPython/dpctl/pull/1830)

### Fixed

* Fix setting of release variable Sphinx config file [gh-1685](https://github.com/IntelPython/dpctl/pull/1685)
* Handle possible NULL return value from device aspect queries `DPCTLDevice_GetMaxWorkGroupSize1d` and `DPCTLDevice_GetMaxWorkGroupSize2d` [gh-1690](https://github.com/IntelPython/dpctl/pull/1690)
* Add license header to conda script files [gh-1695](https://github.com/IntelPython/dpctl/pull/1695)
* Fix `tensor.round` behavior on CUDA devices [gh-1700](https://github.com/IntelPython/dpctl/pull/1700)
* Add missing `#include <sstream>` [gh-1701](https://github.com/IntelPython/dpctl/pull/1701)
* Fix for issue 1724 [gh-1728](https://github.com/IntelPython/dpctl/pull/1728)
* Correct USM type for return array of `tensor.extract` function [gh-1727](https://github.com/IntelPython/dpctl/pull/1727)
* Fix for `tensor.unique_all` and `tensor.unique_inverse` to always return index arrays with default indexing data type [gh-1741](https://github.com/IntelPython/dpctl/pull/1741)
* Propagate read-only flag from `__sycl_usm_array_interface__` in `tensor.asarray` function [gh-1756](https://github.com/IntelPython/dpctl/pull/1756)
* `tensor.clip` to handle Python scalars which are out of bound for the data type of integral array [gh-1759](https://github.com/IntelPython/dpctl/pull/1759)
* Avoid dead-locking by releasing GIL around blocking operations in libtensor [gh-1753](https://github.com/IntelPython/dpctl/pull/1753)
* Element-wise `tensor.divide` and comparison operations allow greater range of Python integer and integer array combinations [gh-1771](https://github.com/IntelPython/dpctl/pull/1771)
* Fix for unexpected behavior when using floating point types for array indexing [gh-1792](https://github.com/IntelPython/dpctl/pull/1792)
* Enable `pytest --pyargs dpctl.tests` [gh-1833](https://github.com/IntelPython/dpctl/pull/1833)

### Maintenance

* Improve performance of `test_sort_complex_fp_nan` [gh-1704](https://github.com/IntelPython/dpctl/pull/1704)
* Improve exception wording raised by `tensor.broadcast_arrays()` [gh-1720](https://github.com/IntelPython/dpctl/pull/1720)
* Remove `template` keyword in method call of `sycl::kernel_bundle` [gh-1726](https://github.com/IntelPython/dpctl/pull/1726)
* Backport changelog edits from maintenance/0.17.x [gh-1736](https://github.com/IntelPython/dpctl/pull/1736)
* Replace uses of 'intel' channels in docs and readme file [gh-1737](https://github.com/IntelPython/dpctl/pull/1737)
* Update references to deprecated environment variable `SYCL_DEVICE_FILTER` [gh-1740](https://github.com/IntelPython/dpctl/pull/1740)
* Correction for installation instruction steps [gh-1754](https://github.com/IntelPython/dpctl/pull/1754)
* Fix for crash during testing with open source SYCL bundle by updating CPU RT library used [gh-1762](https://github.com/IntelPython/dpctl/pull/1762)
* Add missing include to fix build break with newer LLVM [gh-1776](https://github.com/IntelPython/dpctl/pull/1776)
* Add `#include <utility>` for definition of `std::move` used [gh-1787](https://github.com/IntelPython/dpctl/pull/1787)
* Change to CMake script to accomodate DPC++ transition from PI to UR architecture [gh-1788](https://github.com/IntelPython/dpctl/pull/1788)
* Document `tensor._flags.Flags` class [gh-1794](https://github.com/IntelPython/dpctl/pull/1794)
* Fix for unreferenced unreleased bug in copy-and-cast code logic [gh-1799](https://github.com/IntelPython/dpctl/pull/1799)
* Explicitly include headers used in C++ translation units implementing reduction operations [gh-1802](https://github.com/IntelPython/dpctl/pull/1802)
* Clean-up uses of `Strided1DIndexer` class [gh-1805](https://github.com/IntelPython/dpctl/pull/1805)
* Tweak to readability of C++ code implementing matrix-matrix multiplication [gh-1810](https://github.com/IntelPython/dpctl/pull/1810)
* Do not add `sycl::event` associated with compute task to vector of events representing execution of `host_task` [gh-1807](https://github.com/IntelPython/dpctl/pull/1807)
* Remove 'level-zero' conda package from run-time dependencies of 'dpctl' since Intel GPU driver stack now explicitly depends on `libze1` package which provides Level-Zero loader library [gh-1801](https://github.com/IntelPython/dpctl/pull/1801), [gh-1840](https://github.com/IntelPython/dpctl/pull/1840)
* Use dedicated type-support matrices for in-place element-wise binary operations [gh-1816](https://github.com/IntelPython/dpctl/pull/1816)
* Remove recommendation to install wheels from Anaconda PyPI index [gh-1819](https://github.com/IntelPython/dpctl/pull/1819)
* Removed use of post-link and pre-unlink conda scripts in `dpctl` [gh-1821](https://github.com/IntelPython/dpctl/pull/1821)
* Pin compiler used to build 0.18.0 version to 2025.0.0 [gh-1822](https://github.com/IntelPython/dpctl/pull/1822)
* A varienty of changes to continuous integration/delivery (CI/CD) supporting scripts to keep CI running smoothly:
 [gh-1686](https://github.com/IntelPython/dpctl/pull/1686),
 [gh-1688](https://github.com/IntelPython/dpctl/pull/1688),
 [gh-1697](https://github.com/IntelPython/dpctl/pull/1697),
 [gh-1698](https://github.com/IntelPython/dpctl/pull/1698),
 [gh-1703](https://github.com/IntelPython/dpctl/pull/1703),
 [gh-1702](https://github.com/IntelPython/dpctl/pull/1702),
 [gh-1709](https://github.com/IntelPython/dpctl/pull/1709),
 [gh-1712](https://github.com/IntelPython/dpctl/pull/1712),
 [gh-1713](https://github.com/IntelPython/dpctl/pull/1713),
 [gh-1722](https://github.com/IntelPython/dpctl/pull/1722),
 [gh-1725](https://github.com/IntelPython/dpctl/pull/1725),
 [gh-1729](https://github.com/IntelPython/dpctl/pull/1729),
 [gh-1733](https://github.com/IntelPython/dpctl/pull/1733),
 [gh-1721](https://github.com/IntelPython/dpctl/pull/1721),
 [gh-1743](https://github.com/IntelPython/dpctl/pull/1743),
 [gh-1739](https://github.com/IntelPython/dpctl/pull/1739),
 [gh-1747](https://github.com/IntelPython/dpctl/pull/1747),
 [gh-1748](https://github.com/IntelPython/dpctl/pull/1748),
 [gh-1750](https://github.com/IntelPython/dpctl/pull/1750),
 [gh-1752](https://github.com/IntelPython/dpctl/pull/1752),
 [gh-1767](https://github.com/IntelPython/dpctl/pull/1767),
 [gh-1768](https://github.com/IntelPython/dpctl/pull/1768),
 [gh-1775](https://github.com/IntelPython/dpctl/pull/1775),
 [gh-1783](https://github.com/IntelPython/dpctl/pull/1783),
 [gh-1790](https://github.com/IntelPython/dpctl/pull/1790),
 [gh-1795](https://github.com/IntelPython/dpctl/pull/1795),
 [gh-1796](https://github.com/IntelPython/dpctl/pull/1796),
 [gh-1800](https://github.com/IntelPython/dpctl/pull/1800),
 [gh-1760](https://github.com/IntelPython/dpctl/pull/1760),
 [gh-1803](https://github.com/IntelPython/dpctl/pull/1803),
 [gh-1777](https://github.com/IntelPython/dpctl/pull/1777),
 [gh-1813](https://github.com/IntelPython/dpctl/pull/1813),
 [gh-1817](https://github.com/IntelPython/dpctl/pull/1817),
 [gh-1818](https://github.com/IntelPython/dpctl/pull/1818)

## [0.17.0] - May. 23, 2024

This release features updated documentation web-page https://intelpython.github.io/dpctl/latest/index.html, adds cumulative reductions,
and complies with revision [2023.12](https://data-apis.org/array-api/2023.12/) of Python Array API specification.

### Added

* Added pybind11 caster for ``sycl::half`` to map to/from Python `float` to ``"dpctl4pybind11.hpp"`` header: [gh-1655](https://github.com/IntelPython/dpctl/pull/1655)
* Added support for DLPack data interchange per Python Array API 2023.12 specification: [gh-1667](https://github.com/IntelPython/dpctl/pull/1667)
* Implemented `tensor.cumulative_sum`, `tensor.cumulative_prod` and `tensor.cumulative_logsumexp`: [gh-1602](https://github.com/IntelPython/dpctl/pull/1602)

### Changed

* Expanded documentation for `dpctl`: [gh-1619](https://github.com/IntelPython/dpctl/pull/1619)
* Expanded `utils.intel_device_info` functionality: [gh-1656](https://github.com/IntelPython/dpctl/pull/1656)
* Improved performance of elementwise operations: [gh-1651](https://github.com/IntelPython/dpctl/pull/1651)
* Efficiency improvement by avoiding unnecessary copying of ``sycl::queue``: [gh-1645](https://github.com/IntelPython/dpctl/pull/1645)
* `dpctl` uses pybind11 2.12.0: [gh-1640](https://github.com/IntelPython/dpctl/pull/1640)
* Improved performance of `tensor.reshape` operation with `order="F"` when copying is needed, or requested: [gh-1677](https://github.com/IntelPython/dpctl/pull/1677)

### Fixed

* Fixed initialization of byte type constants in `dpctl_capi` Python/C API loader class in `"dpctl4pybind11.hpp"`: [gh-1665](https://github.com/IntelPython/dpctl/pull/1665)
* Fixed crash in `tensor.sort` reported for a CPU device and a CUDA device: [gh-1676](https://github.com/IntelPython/dpctl/pull/1676)
* Fixed race condition in accumulation kernel for custom operations that caused test failures with AMD CPUs: [gh-1624](https://github.com/IntelPython/dpctl/pull/1624)
* Fixed comparison operators for mixed signed and unsigned integral types: [gh-1650](https://github.com/IntelPython/dpctl/pull/1650)
* Support use of index arrays of different integral types in indexing operations: [gh-47](https://github.com/IntelPython/dpctl/pull/1647)
* Fixed source code to compile for NVidia(TM) GPUs with DPC++ 2024.1: [gh-1630](https://github.com/IntelPython/dpctl/pull/1630)
* Corrected `tensor.tile` for scalar inputs and empty repetitions: [gh-1628](https://github.com/IntelPython/dpctl/pull/1628)
* Fixed support for `out` keyword in `tensor.matmul`: [gh-1610](https://github.com/IntelPython/dpctl/pull/1610)
* Fixed bug in basic slicing of empty arrays: [gh-1680](https://github.com/IntelPython/dpctl/pull/1680)
* Fixed bug in `tensor.bitwise_invert` for boolean input array: [gh-1681](https://github.com/IntelPython/dpctl/pull/1681)
* Fixed bug in `tensor.repeat` on zero-size input arrays: [gh-1682](https://github.com/IntelPython/dpctl/pull/1682)
* Fixed bug in `tensor.searchsorted` for 0d needle vector and strided hay: [gh-1694](https://github.com/IntelPython/dpctl/pull/1694)


## [0.16.1] - Apr. 10, 2024

This is a bug-fix release, which also provides a change needed by ``numba_dpex`` project to support dispatching kernels
consuming instances of ``sycl::local_accessor`` template type.

### Changed

* Changed behavior of ``dpctl.tensor.usm_ndarray.__dlpack_device__`` method to return device id of the parent unpartitioned device if array is allocated on a sub-device instead of raising an exception: [#1604](https://github.com/IntelPython/dpctl/pull/1604)
* Array creation functions and the ``usm_ndarray`` constructor in `dpctl.tensor` submodule now use cached default-selected device to improve performance: [#1606](https://github.com/IntelPython/dpctl/pull/1606)
* Changed treatment of `axis` keyword for `dpctl.tensor.tensordot` and `dpctl.tensor.vecdot` to align with Python Array API 2023.12 specification: [#1608](https://github.com/IntelPython/dpctl/pull/1608)
* Changed implementation of `DPCTLQueue_SubmitRange`, `DPCTLQueue_SubmitNDRange` in DPCTLSyclInterface library to support ``sycl::local_accessor`` arguments needed by ``numba_dpex``; the enum `DPCTLKernelArgType` to correspond to C++ disjoint types: [#1609](https://github.com/IntelPython/dpctl/pull/1609), [#1611](https://github.com/IntelPython/dpctl/pull/1611), [#1612](https://github.com/IntelPython/dpctl/pull/1612)

### Fixed

* Fixed a crash on Windows platform during execution of getter of `dpctl.SyclPlatfom.default_context` property: : [#1604](https://github.com/IntelPython/dpctl/pull/1604)
* Fixed kernel submission error on NVidia CUDA GPUs during `dpctl.tensor.matmul` operation: [#1605](https://github.com/IntelPython/dpctl/pull/1605)
* Fixed corruption of context cache table entries: [#1607](https://github.com/IntelPython/dpctl/pull/1607)
* Fixed incorrect result from ``dpctl.tensor.tensordot`` reported in issue [#1570](https://github.com/IntelPython/dpctl/issues/1570): [#1608](https://github.com/IntelPython/dpctl/pull/1608)
* Fixed library name output by ``python -m dpctl --library``: [#1615](https://github.com/IntelPython/dpctl/pull/1615)


## [0.16.0] - Feb. 16, 2024

This release will require DPC++ 2024.1.0, which no longer supports Intel Gen9 integrated GPUs found in Intel CPUs of 10th generation and older.
Featurewise, this release is identical to 0.15.1.

## [0.15.1] - Feb. 10, 2024

This release reaches milestone of 100% compliance of `dpctl.tensor` functions with Python Array API 2022.12 standard for the main namespace.

### Added

* Added reduction functions `dpctl.tensor.min`, `dpctl.tensor.max`, `dpctl.tensor.argmin`, `dpctl.tensor.argmax`, and `dpctl.tensor.prod` per Python Array API specifications: [#1399](https://github.com/IntelPython/dpctl/pull/1399)
* Added dedicated in-place operations for binary elementwise operations and deployed them in Python operators of `dpctl.tensor.usm_ndarray` type: [#1431](https://github.com/IntelPython/dpctl/pull/1431), [#1447](https://github.com/IntelPython/dpctl/pull/1447)
* Added new elementwise functions `dpctl.tensor.cbrt`, `dpctl.tensor.rsqrt`, `dpctl.tensor.exp2`, `dpctl.tensor.copysign`, `dpctl.tensor.angle`, and `dpctl.tensor.reciprocal`: [#1443](https://github.com/IntelPython/dpctl/pull/1443), [#1474](https://github.com/IntelPython/dpctl/pull/1474)
* Added statistical functions `dpctl.tensor.mean`, `dpctl.tensor.std`, `dpctl.tensor.var` per Python Array API specifications: [#1465](https://github.com/IntelPython/dpctl/pull/1465)
* Added sorting functions `dpctl.tensor.sort` and `dpctl.tensor.argsort`, and set functions `dpctl.tensor.unique_values`, `dpctl.tensor.unique_counts`, `dpctl.tensor.unique_inverse`, `dpctl.tensor.unique_all`: [#1483](https://github.com/IntelPython/dpctl/pull/1483)
* Added linear algebra functions from the Array API namespace `dpctl.tensor.matrix_transpose`, `dpctl.tensor.matmul`, `dpctl.tensor.vecdot`, and `dpctl.tensor.tensordot`: [#1490](https://github.com/IntelPython/dpctl/pull/1490), [#1525](https://github.com/IntelPython/dpctl/pull/1525), [#1541](https://github.com/IntelPython/dpctl/pull/1541)
* Added `dpctl.tensor.clip` function: [#1444](https://github.com/IntelPython/dpctl/pull/1444), [#1505](https://github.com/IntelPython/dpctl/pull/1505)
* Added custom reduction functions `dpt.logsumexp` (reduction using binary function `dpctl.tensor.logaddexp`), `dpt.reduce_hypot` (reduction using binary function `dpctl.tensor.hypot`): [#1446](https://github.com/IntelPython/dpctl/pull/1446)
* Added inspection API to query capabilities of Python Array API specification implementation: [#1469](https://github.com/IntelPython/dpctl/pull/1469)
* Support for compilation for NVIDIA(R) sycl target with use of [CodePlay oneAPI plug-in](https://developer.codeplay.com/products/oneapi/nvidia/home/): [#1411](https://github.com/IntelPython/dpctl/pull/1411), [#1124](https://github.com/IntelPython/dpctl/discussions/1124)
* Added `dpctl.utils.intel_device_info` function to query additional information about Intel(R) GPU devices: [gh-1428](https://github.com/IntelPython/dpctl/pull/1428) and [gh-1445](https://github.com/IntelPython/dpctl/pull/1445)
* Added support for two new device descriptors, `dpctl.SyclDevice.max_mem_alloc_size` and `dpctl.SyclDevice.max_clock_frequency`: [#1530](https://github.com/IntelPython/dpctl/pull/1530)

### Changed

* Functions `dpctl.tensor.result_type` and `dpctl.tensor.can_cast` became device-aware: [#1488](https://github.com/IntelPython/dpctl/pull/1488), [#1473](https://github.com/IntelPython/dpctl/pull/1473)
* Implementation of method `dpctl.SyclEvent.wait_for` changed to use ``sycl::event::wait`` instead of ``sycl::event::wait_and_throw``: [gh-1436](https://github.com/IntelPython/dpctl/pull/1436)
* `dpctl.tensor.astype` was changed to support `device` keyword as per Python Array API specification: [#1511](https://github.com/IntelPython/dpctl/pull/1511)
* C++ header files in `libtensor/include/kernels` containing implementations of SYCL kernels no longer depends on "pybind11.h": [#1516](https://github.com/IntelPython/dpctl/pull/1516)

### Fixed

* Fixed issues with `dpctl.tensor.repeat` support for `axis` keyword: [#1427](https://github.com/IntelPython/dpctl/pull/1427), [#1433](https://github.com/IntelPython/dpctl/pull/1433)
* Fix for gh-1503 for bug `usm_ndarray.__setitem__`: [#1504](https://github.com/IntelPython/dpctl/pull/1504)
* Other bug fixes: [#1485](https://github.com/IntelPython/dpctl/pull/1485), [#1477](https://github.com/IntelPython/dpctl/pull/1477), [#1512](https://github.com/IntelPython/dpctl/pull/1512)


## [0.15.0] - Sep. 29, 2023

### Added

* Added `dpctl.tensor.floor`, `dpctl.tensor.ceil`, `dpctl.tensor.trunc` elementwise functions.
* Added `dpctl.tensor.hypot`, `dpctl.tensor.logaddexp` elementwise functions.
* Added trigonometric (`dpctl.tensor.sin`, `dpctl.tensor.cos`, `dpctl.tensor.tan`) and hyperbolic (`dpctl.tensor.sinh`, `dpctl.tensor.cosh`, `dpctl.tensor.tanh`) elementwise functions and their inverses (`dpctl.tensor.asin`, `dpctl.tensor.asinh`, `dpctl.tensor.acos`, `dpctl.tensor.acosh`, `dpctl.tensor.atan`, `dpctl.tensor.atanh`).
* Added `dpctl.tensor.round` function.
* Added `dpctl.tensor.sign` and `dpctl.tensor.remainder` elementwise functions.
* Added bitwise elementwise functions `dpctl.tensor.bitwise_and`, `dpctl.tensor.bitwise_xor`, `dpctl.tensor.bitwise_or`, `dpctl.tensor.bitwise_invert`
* Added bitwise shift functions `dpctl.tensor.bitwise_left_shift` and `dpctl.tensor.bitwise_right_shift`.
* Added `dpctl.tensor.atan2` and `dpctl.tensor.signbit` elementwise functions.
* Added `dpctl.tensor.minumum` and `dpctl.tensor.maximum` binary elementwise functions.
* Supported equality checking and hashing for `dpctl.SyclPlatform`.
* Implemented `types` property for all unary and binary elementwise functions  [#1361](https://github.com/IntelPython/dpctl/pull/1361)
* Added `dpctl.tensor.repeat` and `dpctl.tensor.tile` functions.
* Added `dpctl.tensor.matrix_transpose ` function.

### Changed

* Enabled support for Python arithmetic, in-place arithmetic, reflexive arithmetic, comparison, and bitwise operators for `dpctl.tensor.usm_ndarray` type [#1324](https://github.com/IntelPython/dpctl/pull/1324).
* Removed `dpctl.tensor.numpy_usm_shared` obsolete class and associated tests which were being skipped [#1310](https://github.com/IntelPython/dpctl/pull/1310)
* Transitioned `dpctl` codebase to Cython 3.
* Improved performance of boolean reduction functions `dpctl.tensor.all` and `dpctl.tensor.any`.
* Improved performance of summation function `dpctl.tensor.sum`.
* Improved in-place arithmetic operations for addition, subtraction and multiplication.
* Updated codebase per SYCL-2020 intel/llvm compiler deprecation warnings.
* Improved performance of advanced boolean indexing for arrays whose size fits in 32-bit signed integer type.
* Removed deprecated `DPCTLDevice_GetMaxWorkItemSizes` function from the SyclInterface library.
* Improved performance of `dpctl.tensor.reshape` in the case when a copy is being made.
* Improved performance of `dpctl.tensor.roll` function.

### Fixed

* Fixed issues identified by Coverity security scans.
* Fixed issues [#1279](https://github.com/IntelPython/dpctl/issues/1279), [#1350](https://github.com/IntelPython/dpctl/issues/1350), [#1344](https://github.com/IntelPython/dpctl/issues/1344), [#1327](https://github.com/IntelPython/dpctl/issues/1327), [#1241](https://github.com/IntelPython/dpctl/issues/1241), [#1250](https://github.com/IntelPython/dpctl/issues/1250), [#1293](https://github.com/IntelPython/dpctl/issues/1293).

## [0.14.5] - 07/17/2023

### Added

* Added `dpctl.tensor.log2` and `dpctl.tensor.log10`: [#1267](https://github.com/IntelPython/dpctl/pull/1267)
* Added `dpctl.tensor.negative`, `dpctl.tensor.positive`, `dpctl.tensor.square` [#1268](https://github.com/IntelPython/dpctl/pull/1268)
* Added `dpctl.tensor.logical_not`, `dpctl.tensor.logical_and`, `dpctl.tensor.logical_or`, `dpctl.tensor.logical_xor` [#1270](https://github.com/IntelPython/dpctl/pull/1270)

### Changed

* `dpctl.tensor.astype` behavior for `newdtype=None` changes [#1261](https://github.com/IntelPython/dpctl/pull/1262)
* `dpctl.tensor.usm_ndaray` constructor default value of `dtype` keyword argument changed to `None`: [#1265](https://github.com/IntelPython/dpctl/pull/1265)
* Support for `out` arguments that overlap with inputs for unary elementwise functions[#1281](https://github.com/IntelPython/dpctl/pull/1281)
* Copying from one array to another a no-op if both arrays view into the same memory [#1284](https://github.com/IntelPython/dpctl/pull/1284)

## [0.14.4] - 06/14/2023

### Added

* Added `dpctl.tensor.less_equal`, `dpctl.tensor.greater`, `dpctl.tensor.greater_equal`: [#1239](https://github.com/IntelPython/dpctl/pull/1239)

### Changed

* Optimized in-place arithmetic operations for updating matrix with rows/columns via broadcasting: [#1244](https://github.com/IntelPython/dpctl/pull/1244)

### Fixed

* Fixed handling of 0d arrays in `dpctl.tensor.sum`: [#1238](https://github.com/IntelPython/dpctl/pull/1238)

## [0.14.3] - 06/13/2023

### Added

* Added support of `axis=None` in `dpctl.tensor.concat` [#1125](https://github.com/IntelPython/dpctl/pull/1125)
* Added caching for `dpctl.SyclDevice.filter_string` property [#1127](https://github.com/IntelPython/dpctl/pull/1127)
* Added `dpctl.tensor.isdtype` from array API [#1133](https://github.com/IntelPython/dpctl/pull/1133)
* Added `dpctl.tensor.unstack`, `dpctl.tensor.moveaxis`, `dpctl.tensor.swapaxes` [#1137](https://github.com/IntelPython/dpctl/pull/1137), [#1174](https://github.com/IntelPython/dpctl/pull/1174)
* Allow for mutation of `dpctl.tensor.usm_ndarray.flags.writable` [#1141](https://github.com/IntelPython/dpctl/pull/1141)
* Added `dpctl.tensor.where` from array API [#1147](https://github.com/IntelPython/dpctl/pull/1147)
* Include libtensor headers in `dpctl` installation layout [#1185](https://github.com/IntelPython/dpctl/pull/1185)
* Added new properties of `dpctl.tensor.usm_ndarray` object [#1199](https://github.com/IntelPython/dpctl/pull/1199)
* Added a list of unary and binary elementwise functions from array API:
   - [#1203](https://github.com/IntelPython/dpctl/pull/1203): `dpctl.tensor.add`, `dpctl.tensor.divide`, `dpctl.tensor.isnan`, `dpctl.tensor.isinf`, `dpctl.tensor.isfinite`, `dpctl.tensor.cos`, `dpctl.tensor.abs`, `dpctl.tensor.equal`
   - [#1205](https://github.com/IntelPython/dpctl/pull/1205): `dpctl.tensor.sqrt`
   - [#1209](https://github.com/IntelPython/dpctl/pull/1209): implements `out` keyword argument
   - [#1211](https://github.com/IntelPython/dpctl/pull/1211): `dpctl.tensor.multiply`, `dpctl.tensor.subtract`
   - [#1214](https://github.com/IntelPython/dpctl/pull/1214): `dpctl.tensor.not_equal`
   - [#1216](https://github.com/IntelPython/dpctl/pull/1216): `dpctl.tensor.exp`, `dpctl.tensor.sin`
   - [#1217](https://github.com/IntelPython/dpctl/pull/1217): `dpctl.tensor.real`, `dpctl.tensor.imag`, `dpctl.tensor.proj`
   - [#1218](https://github.com/IntelPython/dpctl/pull/1218): `dpctl.tensor.log`, `dpctl.tensor.log1p`, `dpctl.tensor.expm1`
   - [#1221](https://github.com/IntelPython/dpctl/pull/1221): `dpctl.tensor.floor_divide`
   - [#1235](https://github.com/IntelPython/dpctl/pull/1235): `dpctl.tensor.less`
   - [#1237](https://github.com/IntelPython/dpctl/pull/1237): in-place support for addition, multiplication and subtraction
* Added `dpctl.tensor.all` and `dpctl.tensor.any` [#1204](https://github.com/IntelPython/dpctl/pull/1204)
* Added `dpctl.tensor.sum` [#1210](https://github.com/IntelPython/dpctl/pull/1210)

### Changed

* Updated examples of native Python extensions built using `dpctl` [#1108](https://github.com/IntelPython/dpctl/pull/1108)
* Used security flags to compile and link native extensions of `dpctl` [#1109](https://github.com/IntelPython/dpctl/pull/1109)
* Changed types of `dpctl.tensor.finfo` and `dpctl.tensor.iinfo` output structure per array API spec [#1110](https://github.com/IntelPython/dpctl/pull/1110)
* Consolidated multiple USM temporaries life-time management `host_task`s to improve test suite stability [#1111](https://github.com/IntelPython/dpctl/pull/1111)
* MAINT: Improved cmake target dependency tracking [#1112](https://github.com/IntelPython/dpctl/pull/1112)
* MAINT: Improved docstrings for existing `dpctl.tensor` functions [#1123](https://github.com/IntelPython/dpctl/pull/1123)
* Changed default value of `mode` keyword in `dpctl.tensor.take` and `dpctl.take.put` from `clip` to `wrap` [#1132](https://github.com/IntelPython/dpctl/pull/1132)
* Added support for (nested) sequence of `dpctl.tensor.usm_ndarray` objects in `dpctl.tensor.asarray` [#1139](https://github.com/IntelPython/dpctl/pull/1139)
* Improved exception handling in `dpctl.tensor.usm_ndarray.__setitem__` special method [#1146](https://github.com/IntelPython/dpctl/pull/1146)
* Simplified implementation of copy-and-cast kernels and removed special casing for 2D arrays to conserve binary size [#1165](https://github.com/IntelPython/dpctl/pull/1165)
* Improved speed of `dpctl.tensor.usm_ndarray` printing functionality [#1187](https://github.com/IntelPython/dpctl/pull/1187)
* Require DPC++ RT 2023.1 to build and run `dpctl` [#1195](ttps://github.com/IntelPython/dpctl/pull/1195)
* Compile offloading native extensions with `-fno-sycl-id-queries-fit-in-int` fixing [gh-1184](https://github.com/IntelPython/dpctl/issues/1184), [#1200](https://github.com/IntelPython/dpctl/pull/1200)
* Transition to conda-forge ecosystem [#1213](https://github.com/IntelPython/dpctl/pull/1213)



### Fixed

* Fix to add empty values check for `dpctl.tensor.place` [#1105](https://github.com/IntelPython/dpctl/pull/1105), [#1106](https://github.com/IntelPython/dpctl/pull/1106)
* Fixed [gh-1089](https://github.com/IntelPython/dpctl/issues/1089) by improving `dpctl.tensor.asarray` handling of NumPy arrays viewing into host-accessible USM allocation objects.
* MAINT: Fixed build break with newer GCC and SYCLOS [#1118](https://github.com/IntelPython/dpctl/pull/1118)
* Fixed a bug in basic indexing of `dpctl.tensor.usm_ndarray` [#1136](https://github.com/IntelPython/dpctl/pull/1136)




## [0.14.2] - 03/07/2023

### Fixed

* Fixed a bug with boolean advanced indexing [#1103](https://github.com/IntelPython/dpctl/pull/1103)

## [0.14.1] - 03/06/2023

### Added

* Added `dpctl.SyclDevice.partition_max_sub_devices` property [#1005](https://github.com/IntelPython/dpctl/pull/1005)
* Added `dpctl.program.SyclKernel.max_sub_group_size` property [#1028](https://github.com/IntelPython/dpctl/pull/1028)
* Implemented printing of `usm_ndarray` [#1013](https://github.com/IntelPython/dpctl/pull/1013), [#1043](https://github.com/IntelPython/dpctl/pull/1043), [#1060](https://github.com/IntelPython/dpctl/pull/1060)
* Implemented support for advanced indexing for `dpctl.tensor.usm_ndarray` [#1095](https://github.com/IntelPython/dpctl/pull/1095), [#1097](https://github.com/IntelPython/dpctl/pull/1097), [#1099](https://github.com/IntelPython/dpctl/pull/1099), [#1101](https://github.com/IntelPython/dpctl/pull/1101)
* Implemented support for platform listing in `dpctl.__main__` script [#1014](https://github.com/IntelPython/dpctl/pull/1014)
* Improved performance of `dpctl.tensor.asnumpy` [#1026](https://github.com/IntelPython/dpctl/pull/1026)
* Added `UsmNDArray_Make*` C-API for constructing `dpctl.tensor.usm_ndarray` from native allocations [#1050](https://github.com/IntelPython/dpctl/pull/1050), [#1067](https://github.com/IntelPython/dpctl/pull/1067)
* Added support for `dpctl.SyclDevice.native_vector_width_*` device descriptors [#1075](https://github.com/IntelPython/dpctl/pull/1075)
* Added ``dpctl::tensor::usm_ndarray::get_shape_vector`` and ``dpctl::tensor::usm_ndarray::get_strides_vector`` methods [#1090](https://github.com/IntelPython/dpctl/pull/1090)


### Changed

* Removed `dpctl.select_host_device`, `dpctl.has_host_device`, `dpctl.SyclDevice.is_host`, and `dpctl.SyclDevice.has_aspect_host` since support for host device has been removed in DPC++ 2023 and from SYCL 2020 spec [#1028](https://github.com/IntelPython/dpctl/pull/1028)
* `usm_ndarray`is made writable by default [#1012](https://github.com/IntelPython/dpctl/pull/1012), and writable flag is now checked by `__setitem__`.
* Added convenience signature for C++ utility function in "dpctl4pybind11.hpp" [#1016](https://github.com/IntelPython/dpctl/pull/1016)
* Improved error reported when attempting to submit kernel that uses a data-type unsupported by target device [#1018](https://github.com/IntelPython/dpctl/pull/1018), [#1040](https://github.com/IntelPython/dpctl/pull/1040)
* Updated C++ code to require DPC++ 2023.0.0 or newer [#1028](https://github.com/IntelPython/dpctl/pull/1028), [#1066](https://github.com/IntelPython/dpctl/pull/1066)
* The `dpctl.tensor.Device` class supports `print_device_info` method [#1029](https://github.com/IntelPython/dpctl/pull/1029), equality comparison, and hashing [#1048](https://github.com/IntelPython/dpctl/pull/1048)
* Updated version of pybind11 used to 2.10.2 [#1031](https://github.com/IntelPython/dpctl/pull/1031)
* Improved internal utility responsible for reduction of iteration space dimensionality [#1044](https://github.com/IntelPython/dpctl/pull/1044/), [#1054](https://github.com/IntelPython/dpctl/pull/1054)
* Changed return type of `DCPCTLUSM_GetPointerType` function in SyclInterface library [#1061](https://github.com/IntelPython/dpctl/pull/1061), [#1065](https://github.com/IntelPython/dpctl/pull/1065)
* Updated supported version of DLPack to 0.8 [#1073](https://github.com/IntelPython/dpctl/pull/1073)
* Implemented queue cache per context/device pair and deployed it in `dpctl.memory`, `dpctl.tensor.from_dlpack` and `dpctl.tensor` array creation functions [#1076](https://github.com/IntelPython/dpctl/pull/1076), [#1079](https://github.com/IntelPython/dpctl/pull/1079)

* Maintainance, CI work: [#1001](https://github.com/IntelPython/dpctl/pull/1001), [#1009](https://github.com/IntelPython/dpctl/pull/1009), [#1011](https://github.com/IntelPython/dpctl/pull/1011), [#1024](https://github.com/IntelPython/dpctl/pull/1024), [#1030](https://github.com/IntelPython/dpctl/pull/1030), [#1032](https://github.com/IntelPython/dpctl/pull/1032), [#1035](https://github.com/IntelPython/dpctl/pull/1035), [#1037](https://github.com/IntelPython/dpctl/pull/1037), [#1039](https://github.com/IntelPython/dpctl/pull/1039), [#1041](https://github.com/IntelPython/dpctl/pull/1041), [#1045](https://github.com/IntelPython/dpctl/pull/1045), [#1047](https://github.com/IntelPython/dpctl/pull/1047), [#1055](https://github.com/IntelPython/dpctl/pull/1055), [#1057](https://github.com/IntelPython/dpctl/pull/1057), [#1059](https://github.com/IntelPython/dpctl/pull/1059), [#1068](https://github.com/IntelPython/dpctl/pull/1068), [#1070](https://github.com/IntelPython/dpctl/pull/1070), [#1074](https://github.com/IntelPython/dpctl/pull/1074), [#1077](https://github.com/IntelPython/dpctl/pull/1077), [#1078](https://github.com/IntelPython/dpctl/pull/1078), [#1081](https://github.com/IntelPython/dpctl/pull/1081), [#1084](https://github.com/IntelPython/dpctl/pull/1084), [#1085](https://github.com/IntelPython/dpctl/pull/1085), [#1088](https://github.com/IntelPython/dpctl/pull/1088), [#1086](https://github.com/IntelPython/dpctl/pull/1086), [#1092](https://github.com/IntelPython/dpctl/pull/1092), [#1093](https://github.com/IntelPython/dpctl/pull/1093)


### Fixed

* Fixed error [gh-998](https://github.com/IntelPython/dpctl/issues/998) in forming Python exception, [#999](https://github.com/IntelPython/dpctl/pull/999).
* A small memory leak fixed, [#1000](https://github.com/IntelPython/dpctl/pull/1000)
* Improved dtype support in `dpctl.tensor.full`,  PR [#1002](https://github.com/IntelPython/dpctl/pull/1002)
* Added missing header file [#1008](https://github.com/IntelPython/dpctl/pull/1008) fixing [gh-1007](https://github.com/IntelPython/dpctl/issues/1007)
* Fixed a typo in device-specific dtype mapping [#1015](https://github.com/IntelPython/dpctl/pull/1015)
* Fixed default device integer type to align with NumPy's behavior on Windows [#1017](https://github.com/IntelPython/dpctl/pull/1017)
* Fixed unexpected overflow in `dpctl.tensor.linspace` when one of the parameters is the largest floating point value [#1034](https://github.com/IntelPython/dpctl/pull/1034)
* Constructors `dpctl.tensor.empty`, `dpctl.tensor.zeros`, and `usm_ndarray` constructor itself no longer allow to create array with data-types not supported by targeted device [#1042](https://github.com/IntelPython/dpctl/pull/1042)
* Fixed parameter validation in `dpctl.SyclQueue` constructor [#1052](https://github.com/IntelPython/dpctl/pull/1052)
* Fixed `usm_type` of the resulting array in `dpctl.tensor.tril` and `dpctl.tensor.triu` functions [#1062](https://github.com/IntelPython/dpctl/pull/1062)
* Used DPC++ configuration files to ensure correct use of conda compiler toolchain on Linux [#1072](https://github.com/IntelPython/dpctl/pull/1072)
* Fixed issue with empty argument of `dpctl.tensor.meshgrid` function [#1080](https://github.com/IntelPython/dpctl/pull/1080/)
* Fixed linking problem on Windows enabling `dpctl` to be functional on Windows for devices not supporting some data types [#1083](https://github.com/IntelPython/dpctl/pull/1083)

## [0.14.0] - 11/18/2022

### Added

* Implemented `dpctl.tensor.linspace` function from array-API [#875](https://github.com/IntelPython/dpctl/pull/875).
* Implemented `dpctl.tensor.eye` function from array-API [#896](https://github.com/IntelPython/dpctl/pull/896).
* Implemented `dpctl.tensor.tril` and `dpctl.tensor.triu` functions from array-API [#910](https://github.com/IntelPython/dpctl/pull/910).
* Added data type objects to `dpctl.tensor` namespace, `finfo`, `iinfo`, `can_cast`, and `result_type` functions [#913](https://github.com/IntelPython/dpctl/pull/913).
* Implemented `dpctl.tensor.meshgrid` creation function from array-API [#920](https://github.com/IntelPython/dpctl/pull/920).
* Implemented convenience class to represent output of `dpctl.tensor.usm_ndarray.flags` property [#921](https://github.com/IntelPython/dpctl/pull/921).
* Added new device attributes and kernel's device-specific attributes [#894](https://github.com/IntelPython/dpctl/pull/894).
* Added `dpctl.utils.onetrace_enabled` context manager for targeted trace collection [#903](https://github.com/IntelPython/dpctl/pull/903).
* Added support for `stream` keyword in `__dlpack__` method, enabling support for sending `usm_ndarray` using mpi4py [#906](https://github.com/IntelPython/dpctl/pull/906).
* `dpctl.tensor.asarray` can now transition data between incompatible devices, [#951](https://github.com/IntelPython/dpctl/pull/951).
* Introduced `"syclinterface/dpctl_sycl_types_casters.hpp"` header file with declaration of conversion routines between SYCL type pointers and SyclInterface library opaque pointers [#960](https://github.com/IntelPython/dpctl/pull/960).
* Added C-API to `dpctl.program.SyclKernel` and `dpctl.program.SyclProgram`. Added type casters for new types to "dpctl4pybind11" and added an example demonstrating its use [#970](https://github.com/IntelPython/dpctl/pull/970).
* Introduced "dpctl/sycl.pxd" Cython declaration file to streamline use of SYCL functions from Cython, and added an example demonstrating its use [#981](https://github.com/IntelPython/dpctl/pull/981).
* Added experimental support for sharing data allocated on sub-devices via dlpack [#984](https://github.com/IntelPython/dpctl/pull/984).
* Added `dpctl.SyclDevice.sub_group_sizes` property to retrieve supported sizes of sub-group by the device [#985](https://github.com/IntelPython/dpctl/pull/985).

### Changed
* Improved queue compatibility testing in `dpctl.tensor`'s implementation module [#900](https://github.com/IntelPython/dpctl/pull/900).
* Added automatic measurement of array-API conformance test suite in CI [#901](https://github.com/IntelPython/dpctl/pull/901).
* Improved performance of array metadata transfer from host to device [#912](https://github.com/IntelPython/dpctl/pull/912).
* Used `os.add_dll_directory` on Windows to ensure that `DPCTLSyclInterface` library can be found [#918](https://github.com/IntelPython/dpctl/pull/918).
* Refactored `dpctl.tensor`'s implementation module [#941](https://github.com/IntelPython/dpctl/pull/941) to streamline adding new functionality. Streamlined `dpctl::tensor::usm_ndarray` class implementation.
* Added debugging messaging in case when `DPCTLDynamicLib::getSymbol` encounters errors [#956](https://github.com/IntelPython/dpctl/pull/956).
* Updated code base according to changes in DPC++ compiler [#952](https://github.com/IntelPython/dpctl/pull/952), [#957](https://github.com/IntelPython/dpctl/pull/957), [#958](https://github.com/IntelPython/dpctl/pull/958).
* Changed `dpctl` to use pybind11 2.10.1 [#967](https://github.com/IntelPython/dpctl/pull/967).
* Extended `dpctl.tensor.full` to accept 0d and higher dimensional arrays for fill-value parameter [#982](https://github.com/IntelPython/dpctl/pull/982) and [#995](https://github.com/IntelPython/dpctl/pull/995).

### Fixed
* Improved SyclDevice constructor error message [#893](https://github.com/IntelPython/dpctl/pull/893).
* Fixed issue gh-890 about `dpctl.tensor.reshape` function [#915](https://github.com/IntelPython/dpctl/pull/915).
* Fixed unexpected `UnboundLocalError` exception in [#922](https://github.com/IntelPython/dpctl/pull/922).
* Fixed bugs in `dpctl.tensor.arange` in [#945](https://github.com/IntelPython/dpctl/pull/945).
* Fixed issue with type inferencing in `dpctl.tensor.asarray` in [#949](https://github.com/IntelPython/dpctl/pull/949).
* Added missing docstrings for `dpctl.SyclDevice` properties [#964](https://github.com/IntelPython/dpctl/pull/964).

## [0.13.0] - 07/28/2022

### Added

* Implemented and deployed dedicated kernels for copying with casting [#781](https://github.com/IntelPython/dpctl/781), used in `__setitem__`, implementaion of `asarray`, `dpctl.tensor.copy` functions.
* Implemented dedicated copying kernel for `dpctl.tensor.reshape` function [#810](https://github.com/IntelPython/dpctl/810), added support for `copy` keyword [#807](https://github.com/IntelPython/dpctl/807).
* Implemented dedicated kernel to copy with casting from `numpy.ndarray` into `dpctl.tensor.usm_ndarray` [#817](https://github.com/IntelPython/dpctl/pull/817).

* Implemented `dpctl.tensor.permute_dims` function from array-API [#787](https://github.com/IntelPython/dpctl/pull/787).
* Implemented `dpctl.tensor.expand_dims` function from array-API [#788](https://github.com/IntelPython/dpctl/pull/788).
* Implemented `dpctl.tensor.squeeze` function from array-API [#790](https://github.com/IntelPython/dpctl/pull/790).
* Implemented `dpctl.tensor.broadcast_to` function from array-API [#791](https://github.com/IntelPython/dpctl/791).
* Implemented `dpctl.tensor.broadcast_arrays` function from array-API [#798](https://github.com/IntelPython/dpctl/798).
* Implemented `dpctl.tensor.flip` function from array-API [#801](https://github.com/IntelPython/dpctl/801).
* Implemented `dpctl.tensor.usm_ndarray.mT` property per array-API [#805](https://github.com/IntelPython/dpctl/805).
* Implemented `dpctl.tensor.roll` function from array-API [#809](https://github.com/IntelPython/dpctl/809).
* Implemented `dpctl.tensor.arange` function from array-API [#814](https://github.com/IntelPython/dpctl/814).
* Implemented `dpctl.tensor.zeros` function from array-API [#816](https://github.com/IntelPython/dpctl/816).
* Implemented `dpctl.tensor.zeros` function from array-API [#816](https://github.com/IntelPython/dpctl/816).
* Implemented `dpctl.tensor.ones`, `dpctl.tensor.full`, `dpctl.tensor.empty_like`, `dpctl.tensor.zeros_like`, `dpctl.tensor.ones_like`, `dpctl.tensor.full_like` functions from array-API [#822](https://github.com/IntelPython/dpctl/pull/822).
* Implemented `DPCTLQueue_Memset` function in SyclInterface library [#812](https://github.com/IntelPython/dpctl/812), and exposed it for `dpctl.memory.MemoryUSM*` classes [#815](https://github.com/IntelPython/dpctl/815).
* Implemented `dpctl.utils.get_coerced_usm_type` to deduced usm type of the output array from types of input arrays in compute-follows-data execution model [#797](https://github.com/IntelPython/dpctl/pull/797).
* Added `dpctl.SyclDevice.profiling_timer_resolution` property [#825](https://github.com/IntelPython/dpctl/pull/825).
* Added `dpctl.SyclDevice.platform` and `dpctl.SyclPlatform.default_context` properties [#827](https://github.com/IntelPython/dpctl/pull/827).
* Provided pybind11 example for functions working on `dpctl.tensor.usm_ndarray` container applying oneMKL functions [#780](https://github.com/IntelPython/dpctl/pull/780), [#793](https://github.com/IntelPython/dpctl/pull/793), [#819](https://github.com/IntelPython/dpctl/pull/819). The example was expanded to demonstrate implementing iterative linear solvers (Chebyshev solver, and Conjugate-Gradient solver) by asynchronously submitting individual SYCL kernels from Python [#821](https://github.com/IntelPython/dpctl/pull/821), [#833](https://github.com/IntelPython/dpctl/pull/833), [#838](https://github.com/IntelPython/dpctl/pull/838).
* Wrote manual page about working with `dpctl.SyclQueue` [#829](https://github.com/IntelPython/dpctl/pull/829).
* Added cmake scripts to dpctl package layout and a way to query the location [#853](https://github.com/IntelPython/dpctl/pull/853).
* Implemented `dpctl.tensor.concat` function from array-API [#867](https://github.com/IntelPython/dpctl/867).
* Implemented `dpctl.tensor.stack` function from array-API [#872](https://github.com/IntelPython/dpctl/872).


### Changed

* Enhanced coverage collection for SyclInterface library by also collecting it during pytest run and combining traces with those collected during C-test run [#818](https://github.com/IntelPython/dpctl/pull/818). This change also allows to not rebuild SyclInterface library when building C-test executable.
* Exported `keep_args_alive` utility in `dpctl4pybind11.hpp` header [#820](https://github.com/IntelPython/dpctl/pull/820). The utility uses `sycl::handler::host_task` to keep given Python arguments alive until eac `sycl::event` from the given vector of events is complete. The host task is scheduled on the SYCL queue provided as the first argument.
* Changed the size of struct underlying `dpctl.SyclEvent` to avoid storing Python object previously used to keep kernel arguments scheduled with `dpctl.SyclQueue.submit` [#823](https://github.com/IntelPython/dpctl/pull/823).
* Fixed docstring for `dpctl.SyclTimer` [#824](https://github.com/IntelPython/dpctl/pull/824).
* Changed type of exceptions raised on failure to create `dpctl.SyclDevice` from `ValueError` to `dpctl.SyclDeviceCreationError` [#826](https://github.com/IntelPython/dpctl/pull/826).
* Improved performance of pybind11 type casters [#837](https://github.com/IntelPython/dpctl/pull/837).
* Changed implementation of `dpctl.SyclProgram` from using deprecated `sycl::program` to `sycl::kernel_bundle` [#845](https://github.com/IntelPython/dpctl/pull/845).
* Removed deprecated device aspects, added new supported aspects [#844](https://github.com/IntelPython/dpctl/pull/844).
* Updated vendored `dlpack.h` to version 0.7 [#847](https://github.com/IntelPython/dpctl/pull/847).

### Fixed

* Fixed `dpctl.lsplatform()` to work correctly when used from within Jupyter notebook [#800](https://github.com/IntelPython/dpctl/pull/800).
* Fixed script to drive debug build [#835](https://github.com/IntelPython/dpctl/pull/835) and fixed code to compile in debug mode [#836](https://github.com/IntelPython/dpctl/pull/836).
* Fixed filter selector string produced in outputs of `dpctl.lsplatform(verbosity=2)` and `dpctl.SyclDevice.print_device_info` [#866](https://github.com/IntelPython/dpctl/pull/866).
* Fixed issue with slicing reported in gh-870 in [#871](https://github.com/IntelPython/dpctl/pull/871).

## [0.12.0] - 03/01/2022

### Added

* Properties added to MemoryUSM* objects. [#647](https://github.com/IntelPython/dpctl/pull/647)
* Added `dpctl.tensor.asarray` [#646](https://github.com/IntelPython/dpctl/pull/646)
* Implemented DLPack support for usm_ndarray [#682](https://github.com/IntelPython/dpctl/pull/682)
* Exported `dpctl.tensor.Device` class [#708](https://github.com/IntelPython/dpctl/pull/708) [#718](https://github.com/IntelPython/dpctl/pull/718)
* Added testing of examples in CI [#722](https://github.com/IntelPython/dpctl/pull/722)
* Added user manuals to dpctl documentation [#712](https://github.com/IntelPython/dpctl/pull/712) [#773](https://github.com/IntelPython/dpctl/pull/773)

### Changed

* Folder dpctl-capi/ renamed to libsyclinterface/ in sources and documentation.  [#666](https://github.com/IntelPython/dpctl/pull/666)
 [#768](https://github.com/IntelPython/dpctl/pull/768)
* Added workflow to publish rendered documentation on PRs [#673](https://github.com/IntelPython/dpctl/pull/673) [#753](https://github.com/IntelPython/dpctl/pull/753) [#726](https://github.com/IntelPython/dpctl/pull/726)
* Synchronization functions and USM allocation functions release GIL [#736](https://github.com/IntelPython/dpctl/pull/736) [#766](https://github.com/IntelPython/dpctl/pull/766)
* `dpctl.SyclEvent` destructor is made non-blocking [#751](https://github.com/IntelPython/dpctl/pull/751)

### Fixed
* Fixed for issue in code of `dpctl.tensor.usm_ndarray.T` [#653](https://github.com/IntelPython/dpctl/pull/653)
* Fixed issue with `dpctl.tensor.reshape`'s affect on contiguity flags of usm_ndarray [#695](https://github.com/IntelPython/dpctl/pull/695)
* Fixed handling of empty list by `dpctl.tensor.asarray` [#694](https://github.com/IntelPython/dpctl/pull/694)
* Fixed type inference with array of empty arrays in `dpctl.tensor.asarray` [#697](https://github.com/IntelPython/dpctl/pull/697)
* Fixed issue gh-698 with `dpctl.tensr.asarray` [#709](https://github.com/IntelPython/dpctl/pull/709)
* Fixed performance of item assignment from numpy array [#724](https://github.com/IntelPython/dpctl/pull/724)
* `DPCTLDeviceMgr_GetNumDevices` should not operate on rejected devices [#737](https://github.com/IntelPython/dpctl/pull/737)
* Fixed issue gh-729 for `dpctl.tensor.reshape` applied to 0-element usm_ndarray [#756](https://github.com/IntelPython/dpctl/pull/756)
* Fixed issue gh-728 with `dpctl.tensor.astype` [#757](https://github.com/IntelPython/dpctl/pull/757)
* Fixed type in memory overlapping test [#770](https://github.com/IntelPython/dpctl/pull/770)
* Fixed issue with operator.pos for `dpctl.tensor.usm_ndarray` [#783](https://github.com/IntelPython/dpctl/pull/783)
* Only call `PyThread_Ensure` from host_task if the main-thread interpreter is initialized and not finalizing [#776](https://github.com/IntelPython/dpctl/pull/776) [#778](https://github.com/IntelPython/dpctl/pull/778) [#721](https://github.com/IntelPython/dpctl/pull/721)

**Full Changelog**: https://github.com/IntelPython/dpctl/compare/0.11.4...0.12.0

## [0.11.4] - 12/03/2021

### Fixed
- Fix tests for nested context factories expecting for integration environment by @PokhodenkoSA in https://github.com/IntelPython/dpctl/pull/705

## [0.11.3] - 11/30/2021

### Fixed
- Set the last byte in allocated char array to zero [cherry picked from #650] [#699](https://github.com/IntelPython/dpctl/pull/699)

## [0.11.2] - 11/29/2021

### Added
- Extending `dpctl.device_context` with nested contexts [#678](https://github.com/IntelPython/dpctl/pull/678)

### Fixed
- Fixed issue #649 about incorrect behavior of `.T` method on sliced arrays [#653](https://github.com/IntelPython/dpctl/pull/653)

## [0.11.1] - 11/10/2021

### Changed
- Replaced uses of clang compiler with icx executable [#665](https://github.com/IntelPython/dpctl/pull/665)

## [0.11.0] - 11/01/2021

### Added
- Use Python 3.9 in public CI [#599](https://github.com/IntelPython/dpctl/pull/599)
- Add a new C API utility function (`DPCTLDeviceMgr_GetDeviceInfoStr`) to return the device info as a C string object [#620](https://github.com/IntelPython/dpctl/pull/620)
- New Github workflow to build dpclt with nightly Intel llvm/sycl + drivers [#621](https://github.com/IntelPython/dpctl/pull/621)
- Always raise SubDeviceCreationError even when sub-device counts are zero [#622](https://github.com/IntelPython/dpctl/pull/622)
- Updated OpenCL interoprability code to fix build with Intel llvm/sycl bundle [#625](https://github.com/IntelPython/dpctl/pull/625)
- Enabled use of default platform context extension in SYCL compilers that implement this extension [#627](https://github.com/IntelPython/dpctl/pull/627)
- Implemented `dpctl.utils.get_execution_queue(queue_seq)` utility to help implementing "compute-follows data" convention for offload target [#632](https://github.com/IntelPython/dpctl/pull/632)
 [#631](https://github.com/IntelPython/dpctl/pull/631)

### Changed
- Replaced `host_device` device type with `host` in tests [#616](https://github.com/IntelPython/dpctl/pull/616)
- Rework the logic in `dpctl.memory`'s `copy_from_device` method to work correctly with `host` device [#618](https://github.com/IntelPython/dpctl/pull/618)
- Use `dpctl.device_type.host` instead of `dpctl.device_type.host_device` [#626](https://github.com/IntelPython/dpctl/pull/626)
- Reinstate deprecated `sycl::program` and that was conditionally removed from open source DPC++ toolchain [#633](https://github.com/IntelPython/dpctl/pull/633)
- Use `LoadLibraryExA` instead of `LoadLibraryA` to mitigate a possible DLL injection issue when we load the Level zero DLL on windows [#636](https://github.com/IntelPython/dpctl/pull/636)
- Github coverage workflow is changed to use oneAPI 2021.3 instead of latest to work around broken profiling instrumentation in DPC++ 2021.4 [#614](https://github.com/IntelPython/dpctl/pull/614)
- Update build dependencies for NumPy [#641](https://github.com/IntelPython/dpctl/pull/641)
- Use "readelf" on SYCL's `pi_level_zero` library to find out and use the exact name of `ze_loader.so` in SyclInterface library [#617](https://github.com/IntelPython/dpctl/pull/617)

### Removed
- Removed use of DPC++ features deprecated in 2021.4 and open source Intel llvm/sycl compiler [#603](https://github.com/IntelPython/dpctl/pull/603)

### Fixed
- Suppress errant CMake log [#610](https://github.com/IntelPython/dpctl/pull/610)
- Fixes to compile dpctl using Intel llvm/sycl compiler [#603](https://github.com/IntelPython/dpctl/pull/603)
- Fix for the hang is to avoid passing `nullptr` argument to `sycl::queue::prefetch` [#612](https://github.com/IntelPython/dpctl/pull/612)
- Fixed the logic to return device count [#623](https://github.com/IntelPython/dpctl/pull/623)
- Enabled building of C extensions with dpctl by including header defining `bool` type for C compilers [#604](https://github.com/IntelPython/dpctl/pull/604)

## [0.10.0] - 09/28/2021

### Added
- Added methods __bool__, __float__, __int__, __index__,
and __complex__ to usm_ndarray [#578](https://github.com/IntelPython/dpctl/pull/578)
- Added data-API required special methods to usm_ndarray class,
as well as to_numpy/from_numpy, astype, reshape functions [#586](https://github.com/IntelPython/dpctl/pull/586)
- Added methods to query dpctl.SyclDevice for size of global/local memory [#589](https://github.com/IntelPython/dpctl/pull/589)
- Added tests for constructors with invalid capsules [#577](https://github.com/IntelPython/dpctl/pull/577)
- Improved test coverage of `dpctl.SyclQueue` implementation [#574](https://github.com/IntelPython/dpctl/pull/574)
- Added a test to exercise API exported function (get_event_ref). [#570](https://github.com/IntelPython/dpctl/pull/570)
- Expanded tests in test_sycl_context to improve coverage [#571](https://github.com/IntelPython/dpctl/pull/571)
- Tweaks to test_sycl_event to improve coverage [#567](https://github.com/IntelPython/dpctl/pull/567)
- Improved coverage of dpctl.__init__ file and other service functions [#563](https://github.com/IntelPython/dpctl/pull/563)
- Added test for repr and test for default argument to constructor [#565](https://github.com/IntelPython/dpctl/pull/565)
- Added some tests to involve capsule [#564](https://github.com/IntelPython/dpctl/pull/564)
- Added workflow for Public CI on Windows [#534](https://github.com/IntelPython/dpctl/pull/534)
- DPCTLQueue_Memcpy, _Prefetch, _Memadvise become asynchronous [#557](https://github.com/IntelPython/dpctl/pull/557)
- Added device aspect selector, `dpctl.select_device_with_aspects` [#558](https://github.com/IntelPython/dpctl/pull/558)
- Added test based on example from #583

### Changed
- Parametrized tests for executing OpenCL kernels compiled from source in types of arguments [#581](https://github.com/IntelPython/dpctl/pull/581)
- Temporary disabled self-hosted CI jobs runner [#559](https://github.com/IntelPython/dpctl/pull/559)
- Changed static method `SyclQueue._create_from_context_and_device` [#579](https://github.com/IntelPython/dpctl/pull/579)
- Transitioned all Python API to use pytest over unittest, improved coverage in dpctl/memory [#575](https://github.com/IntelPython/dpctl/pull/575)
- Changed `dpctl.SyclEvent.profiling_info_submit` from method to a property [#573](https://github.com/IntelPython/dpctl/pull/573)
- Simplified arg parsing in SyclDevice constructor [#572](https://github.com/IntelPython/dpctl/pull/572)
- Used<img> tag with alignment attribute set in README [#562](https://github.com/IntelPython/dpctl/pull/562)
- Moved sycl timer into dpctl.SyclTimer [#555](https://github.com/IntelPython/dpctl/pull/555)
- Used clang-format off, clang-format on to avoid include reordering in pybind11 example [#588](https://github.com/IntelPython/dpctl/pull/588)

### Fixed
- Implemented a workaround for running conda-build using Klocwork [#566](https://github.com/IntelPython/dpctl/pull/566)
- Separated pipelines for Linux and Windows [#582](https://github.com/IntelPython/dpctl/pull/582)
- Fixed inconsistency in `__sycl_usm_array_interface__` of `usm_ndarray` instance [#584](https://github.com/IntelPython/dpctl/pull/584)
- Fixed memory leak: Capsule deleters now free resources for renamed capsules too [#568](https://github.com/IntelPython/dpctl/pull/568)
- Fixed __version__ test to allow for semantic versioning [#569](https://github.com/IntelPython/dpctl/pull/569)
- Improved coverage of _types.pxi [#556](https://github.com/IntelPython/dpctl/pull/556)
- Fixed `UnboundLocalError` when default queue could not be created [#554](https://github.com/IntelPython/dpctl/pull/554)

## [0.9.0] - 08/25/2021

### Added
- Improvements to logic for working with custom DPC++ toolchain [#481](https://github.com/IntelPython/dpctl/pull/481)
- Add SyclContext unit test cases [#488](https://github.com/IntelPython/dpctl/pull/488)
- Consolidate configurations of tools that support PEP 518 into pyproject.toml [#486](https://github.com/IntelPython/dpctl/pull/486)
- Added C-API hash function, used them in Python interface [#491](https://github.com/IntelPython/dpctl/pull/491)
- Add missing extra checks to ensure unwrapped pointer is not Null
- Add error messages to L0 program creation routine
- Improve test coverage for dpctl_sycl_queue_interface [#492](https://github.com/IntelPython/dpctl/pull/492)
- Use pytest.warns in test_lsplatform3 [#495](https://github.com/IntelPython/dpctl/pull/495)
- Added test class to test DRef=nullptr case [#496](https://github.com/IntelPython/dpctl/pull/496)
- Extend parameterized test in test_sycl_queue_interface [#497](https://github.com/IntelPython/dpctl/pull/497)
- Use Memcpy, memadvise in tests
- Expanded types tests by TestQueueSubmitRange
- Added a test that retrieved DPCPP compiled kernel and submits them via DPCTLQueue_SubmitRange [#499](https://github.com/IntelPython/dpctl/pull/499)
, DPCTLEvent_GetCommandExecutionStatus [#516](https://github.com/IntelPython/dpctl/pull/516),
, DPCTLEvent_GetWaitList [#510](https://github.com/IntelPython/dpctl/pull/510) functions
- Propagate compile flags [#512](https://github.com/IntelPython/dpctl/pull/512)
- Add conda package CI pipeline on GitHub Actions [#515](https://github.com/IntelPython/dpctl/pull/515)
- Run tests on GPU [#518](https://github.com/IntelPython/dpctl/pull/518)
- Add 3 wrapper func for event::get_profiling_info [#519](https://github.com/IntelPython/dpctl/pull/519)
- Changes to build_backend.py to enable sycl-compiler-prefix on Windows
- dtype keyword of usm_ndarray now supports np.double and other types [#526](https://github.com/IntelPython/dpctl/pull/526)
- Implemented DPCTLQueue_SubmitBarrier, DPCTLQueue_SubmitBarrierForEvents,
SyclQueue.submit_barrier [#524](https://github.com/IntelPython/dpctl/pull/524)
- Added C-API DPCTLQueue_HasEnableProfiling
- Added Python API SyclQueue.has_enable_profiling
- Use public for data owning class definitions
- Queue has enable profiling [#531](https://github.com/IntelPython/dpctl/pull/531)
- Use public for data owning class definitions [#533](https://github.com/IntelPython/dpctl/pull/533)
- Added logic to verify that all bits of property integer were recognized and used [#494](https://github.com/IntelPython/dpctl/pull/494)
- Added support for some properties/methods of underluing device
- A test for properties, method of q mirroring that of device
- Conda build scripts should build wheels in the same setup invocation as install [#538](https://github.com/IntelPython/dpctl/pull/538)
- Added install_requires keyword to setup call
- Added requirements.txt files in dpctl/ and in dpctl/docs [#540](https://github.com/IntelPython/dpctl/pull/540)
- Improved C-API for dpctl Cython classes, added example of using them in Pybind11 extension. [#550](https://github.com/IntelPython/dpctl/pull/550)
- dpctl.SyclEvent acquired ability to get command status and get profiling information. [#553](https://github.com/IntelPython/dpctl/pull/553)

### Changed
- Moved DPCLSyclInterface library from MANIFEST.in [#482](https://github.com/IntelPython/dpctl/pull/482)
- Refactored tests
- Use dpcpp compiler package for Linux [#514](https://github.com/IntelPython/dpctl/pull/514)
- Update conda-package.yml
- Static methods _init_helper made into functions and removed from PXD files [#532](https://github.com/IntelPython/dpctl/pull/532)

### Removed
- Remove imports from __future__ [#485](https://github.com/IntelPython/dpctl/pull/485)

### Fixed
- Fix sub devices [#479](https://github.com/IntelPython/dpctl/pull/479)
- Fix addressof_ref function in `SyclContext` [#488](https://github.com/IntelPython/dpctl/pull/488)
- Follow `DPCTLDevice_CreateFromSelector` which passes the check [#487](https://github.com/IntelPython/dpctl/pull/487)
- Fix a typo in the pytest configuration [#490](https://github.com/IntelPython/dpctl/pull/490)
- Fixed dbg_build.sh script for Linux to use L0
- Reuse IntelSycl_LIBRARY_DIR variable in cmake
- CXX, dpcpp used on Windows too
- Update conda-recipe/bld.bat
- Change to SyclQueue.__repr__ to reflect properties [#531](https://github.com/IntelPython/dpctl/pull/531)
- Static methods `_init_helper` made into functions and removed from PXD files [#532](https://github.com/IntelPython/dpctl/pull/532)
- Fixed typo in pip installation instruction [#536](https://github.com/IntelPython/dpctl/pull/536)
- Fixed dpctl_config.h, added dpctl_service.h, .cpp [#539](https://github.com/IntelPython/dpctl/pull/539)
- Fixed `__sycl_usm_array_interface__` output for 0d arrays [#547](https://github.com/IntelPython/dpctl/pull/547)

## [0.8.0] - 05/26/2021

### Added
- Implemented support for constructing MemoryUSM* from object with
__sycl_usm_array_interface__ when array-info is not contiguous [#400](https://github.com/IntelPython/dpctl/pull/400)
- Print the backend as part of SyclDevice.print_device_info function [#409](https://github.com/IntelPython/dpctl/pull/409)
- Added dpctl/tensor/_usmarray submodule [#427](https://github.com/IntelPython/dpctl/pull/427)
- Added arg checking to functions in dpctl_sycl_usm_interface.cpp [#430](https://github.com/IntelPython/dpctl/pull/430)
- A static method of _Memory to create from external allocation [#430](https://github.com/IntelPython/dpctl/pull/430)
- Added usm_ndarray accessors [#435](https://github.com/IntelPython/dpctl/pull/435)
- Added Device class representing Data-API notion of device [#440](https://github.com/IntelPython/dpctl/pull/440)
- Added free Python function as_usm_memory(obj) [#443](https://github.com/IntelPython/dpctl/pull/443) and associated unit
tests [#449](https://github.com/IntelPython/dpctl/pull/449)
- Dependency for numpy 1.17 [#445](https://github.com/IntelPython/dpctl/pull/445)
- Add a flag to make doxygen HTML generation optional [#450](https://github.com/IntelPython/dpctl/pull/450)
- Added a feature to get the filter string for a device from Python using the
new dpctl.SyclDevice.get_filter_string method. Also added the corresponding
DPCTLDeviceMgr_GetPositionInDevices(DRef, device_mask) C API function [#453](https://github.com/IntelPython/dpctl/pull/453)
- New options to setup.py to specify which dpcpp compiler to use, if L0
program creation is to be supported, and to generate code coverage [#426](https://github.com/IntelPython/dpctl/pull/426)
- Github action to check Python code quality [#422](https://github.com/IntelPython/dpctl/pull/422)
- Github action to auto-publish Sphinx docs for master [#446](https://github.com/IntelPython/dpctl/pull/446)
- Github action to generate coverage report and publish to coveralls.io [#459](https://github.com/IntelPython/dpctl/pull/459)

### Changed
- Rename dpctl.dptensor to dpctl.tensor [#407](https://github.com/IntelPython/dpctl/pull/407)
- Changed repr for Memory objects [#442](https://github.com/IntelPython/dpctl/pull/442)
- Used dpctl.SyclQueue instead of manager and get current queue in tests for
SyclProgram [#448](https://github.com/IntelPython/dpctl/pull/448)
-

### Fixed
- Issue #189 dpctl.memory.MemoryUSMShared(np.int64(16)) should work [#392](https://github.com/IntelPython/dpctl/pull/392)
- Use size_t instead of Py_ssize_t to fit device USM pointer [#405](https://github.com/IntelPython/dpctl/pull/405)
- Various code quality issues identified by flake8 (#417, #419, #420, #422)
- Fixed issues in slicing and array construction [#441](https://github.com/IntelPython/dpctl/pull/441)
- Fixed an issue [#447](https://github.com/IntelPython/dpctl/pull/447) where dpctl.get_devices does not return devices in the
same order as sycl::device::get_devices [#451](https://github.com/IntelPython/dpctl/pull/451)
- L0 program creation support on Windows [#319](https://github.com/IntelPython/dpctl/pull/319)

### Removed
- Removing public keyword to get_current_queue Cython declaration [#437](https://github.com/IntelPython/dpctl/pull/437)

## [0.7.0] - 05/03/2021
### Added
- Complete support for `sycl::ONEAPI::filter_selector` in dpctl.
, and `sycl::platform` [#298](https://github.com/IntelPython/dpctl/pull/298)
creation using opaque pointers.
- A `DPCTLDeviceMgr` module in C API that caches a default context for root
devices [#277](https://github.com/IntelPython/dpctl/pull/277).
- `DPCTLSyclBackendType` and `DPCTLSyclDeviceType` have a new member `ALL`
[#287](https://github.com/IntelPython/dpctl/pull/287).
- C API now provides helper functions to convert between dpctl and SYCL enum
values [#296](https://github.com/IntelPython/dpctl/pull/296).
- Macros to help create opaque vector classes for opaque SYCL types [#297](https://github.com/IntelPython/dpctl/pull/297).
, `SyclContext` [#334](https://github.com/IntelPython/dpctl/pull/334), `SyclPlatform` (#336, #298),
`SyclQueue` [#323](https://github.com/IntelPython/dpctl/pull/323) have constructors that recognize filter selectors and closely
follow DPC++ interface.
- Add API to get a `PyCapsule` from `SyclQueue`, `SyclContext` instances [#350](https://github.com/IntelPython/dpctl/pull/350).
- Added `get_queue_ref_from_ptr_and_syclobj(ptr, syclobj)` that creates
`DPCTLSyclQueueRef` from a USM pointer and Python object `syclobj` from
`__sycl_usm_array_interface__` [#380](https://github.com/IntelPython/dpctl/pull/380).
- Support for SYCL sub-devices, including sub-device creation, queue, and
context creation using sub-devices [#343](https://github.com/IntelPython/dpctl/pull/343).
- `SyclDevice.parent_device` property to indicate if an instance has a parent
device [#366](https://github.com/IntelPython/dpctl/pull/366).
- Several new getter functions for device info descriptors to device interface
(#300, #335, #318, #315, #308).
- Support for SYCL device aspects [#307](https://github.com/IntelPython/dpctl/pull/307).
- Properties for every `sycl::device` info and aspect that we support in
`SyclDevice` [#324](https://github.com/IntelPython/dpctl/pull/324).
- Support handling async errors inside `SylQueue` instances [#346](https://github.com/IntelPython/dpctl/pull/346).
- `get_backend`, `get_platform`, `get_device_type` to Python `SyclDevice` class [#300](https://github.com/IntelPython/dpctl/pull/300)
- A `_sycl_device_factory.pyx` module providing `SyclDevice` constructors using
standard `sycl::device_selector` classes (previously in `_sycl_device.pyx`)
and a new `get_devices` [#277](https://github.com/IntelPython/dpctl/pull/277) function to enumerate all devices.
- `_sycl_device_factory.pyx` implements `get_num_devices` and `has_*_device(s)`
functions [#320](https://github.com/IntelPython/dpctl/pull/320).
- Enable Python coverage in CI for Linux [#369](https://github.com/IntelPython/dpctl/pull/369).
- Use `public` keyword in `_sycl_*.pxd` to generate header files allowing
non-Cython centric native extensions to work with dpctl's Python objects
[#218](https://github.com/IntelPython/dpctl/pull/218).
- Documentation improvements [#341](https://github.com/IntelPython/dpctl/pull/341).

### Changed
- Rename dpCtl to dpctl in all comments, license headers, and docs. [#342](https://github.com/IntelPython/dpctl/pull/342)
- `dpctl.memory.MemoryUSM*` constructors now use `dpctl.SyclQueue()` instead of
`dpctl.get_current_queue()` when the `queue` keyword argument is `None` (default) [#382](https://github.com/IntelPython/dpctl/pull/382).
- `dpctl.set_default_queue` has been renamed to `dpctl.set_global_queue()` [#323](https://github.com/IntelPython/dpctl/pull/323).
- Changed `dpctl.dump` to `dpctl.lsplatform` [#336](https://github.com/IntelPython/dpctl/pull/336).
- Various `SyclDevice` methods related to querying `sycl::info::device` were converted
to properties [#324](https://github.com/IntelPython/dpctl/pull/324).
- Various C API functions names were changed.

### Fixed
- Possible crashes when a SYCL platform is not available [#349](https://github.com/IntelPython/dpctl/pull/349).
- Fix tests which fail if GPU is not available (only CPU is available) [#359](https://github.com/IntelPython/dpctl/pull/359).
- Fix breaking C API tests [#358](https://github.com/IntelPython/dpctl/pull/358).
- Bandit warning about "subprocess.check_call(shell=True)" for Windows [#306](https://github.com/IntelPython/dpctl/pull/306).

### Removed
- Removed `get_num_platforms`, `has_cpu_queues`, `has_gpu_queues`, `get_num_queues`,
`has_sycl_platforms` [#320](https://github.com/IntelPython/dpctl/pull/320).

## [0.6.1] - 2021-03-01
### Fixed
- Do not use POP_FRONT in FindDPCPP.cmake so that we can use a cmake version older that 3.15.

## [0.6.0] - 2021-03-01
### Added
- Documentation improvements.
- Cmake improvements and Coverage for C API, Cython and Python.
- Added support for Level Zero devices and queues.
- Added support for SYCL standard device_selector classes.
- SyclDevice instances can now be constructed using filter selector strings.
- Code of conduct.
- Building wheels.
- Queue manager improvements.
- Adding `__array_function__` so that Numpy calls with dparrays work.
- Using clang-format for C/C++ code formatting.
- Using pytest for running tests.
- Add python and cython file coverage.
- Using Bandit for finding common security issues in Python code.
- Add instructions about file headers formats.

### Changed
- Changed compiler name usage from clang++ to dpcpp.
- Reformat backend.pxd to be closer to black style.

### Fixed
- Remove `cython` from `install_requires`. It allows use `dpCtl` in `numba` extensions.
- Incorrect import in example.
- Consistency of file headers.
- Klocwork issues.

## [0.5.0] - 2020-12-17
### Added
- `_Memory.get_pointer_type` static method which returns kind of USM pointer.
- Utility functions to transform string to device type and back.
- New `dpctl.dptensor.numpy_usm_shared` module containing USM array. USM array
extends NumPy ndarray.
- A lot of new examples. Including examples of building Cython extensions with DPC++ compiler that interoperate with dpCtl.
- Mechanism for registering a callback function to look and see if the object
supports USM.

### Changed
- setup.py builds C++ backend for develop and install commands.
- Building wheels.
- Use DPC++ runtime from package `dpcpp_cpp_rt`.
- All usage of `DPPL` in C-API functions was changed to `DPCTL`, _e.g._, `DPPLQueueMgr_GetCurrentQueue` to `DPCTLQueueMgr_GetCurrentQueue`.
- Renamed the C-API directory is now called `dpctl-capi` instead of `backends`.
- Refactoring the `dpctl-capi` functions to prepare for changes to add Level Zero program creation.
- `SyclProgram` and `SyclKernel` classes were moved out of `dpctl` into the `dpctl.program` sub-module.

### Fixed
- Klockwork static code analysis warnings.

## [0.4.0] - 2020-11-04
### Added
- Device descriptors "max_compute_units", "max_work_item_dimensions", "max_work_item_sizes", "max_work_group_size", "max_num_sub_groups" and "aspects" for int64 atomics inside dpctl C API and inside the dpctl.SyclDevice class.
- MemoryUSM* classes moved to `dpctl.memory` module, added support for aligned allocation, added support for `prefetch` and `mem_advise` (sychronous) methods, implemented `copy_to_host`, `copy_from_host` and `copy_from_device` methods, pickling support, and zero-copy interoperability with Python objects which implement `__sycl_usm_array_inerface__` protocol.
- Helper scripts to generate API documentation for both C API and Python.

### Fixed
- Compiler warnings when building libDPPLSyclInterface and the Cython extensions.

### Removed
- The Legacy OpenCL interface.

## [0.3.8] - 2020-10-08

### Changed
- How the initial active queue is populated inside DPPLQueueMgr.
- dpctl.SyclQueueManager only reports the number of non-host platform.
- dpctl.SyclQueueManager now raises an exception if DPCTL C API returns a nullptr instead of a valid Sycl queue.

### Fixed
- Several crashes in cases where an OpenCL or Level Zero platform is not available.
- Fix failing platform test case. [#116](https://github.com/IntelPython/dpctl/pull/116)
- Properly skip tests when no OpenCL devices are available.
- Add skip tests to test_sycl_usm.py
- Fix Gtests configuration.

## [0.3.7] - 2020-10-08
### Fixed
- A crash on Windows due a Level Zero driver problem. Each device was getting enumerated twice. To handle the issue, we added a temporary fix to use only first device for each device type and backend [#118](https://github.com/IntelPython/dpctl/pull/118).

## [0.3.6] - 2020-10-06
### Added
- Changelog was added for dpctl.

### Fixed
- Windows build was fixed.

## [0.3.5] - 2020-10-06
### Added
- Add a helper function to all Python SyclXXX classes to get the address of the base C API pointer as a long.

### Changed
- Rename PyDPPL to dpCtl in comments (function name renaming to come later)

### Fixed
- Fix bugs highlighted by tools.
- Various code clean ups.

## [0.3.4] - 2020-10-05
### Added
- Dump functions were enhanced to print back-end information.
- dpctl gained support for unint_8 and unsigned long data types.
- oneAPI Beta 10 tool chain support was added.

### Changed
- dpctl is now aware of DPC++ Sycl PI back-ends. The functionality is now exposed via the context interface.
- C API's queue manager was refactored to require back-end.
- dpct's device_context now requires back-end, device-type, and device-id to be provided in a string format, e.g. opencl:gpu:0.

### Fixed
- Fixed some important bugs found by static analysis.

## [0.3.3] - 2020-10-02
### Added
- Add dpctl.get_curent_device_type().

## [0.3.2] - 2020-09-29
### Changed
- Set _cpu_device and _gpu_device to None by default.

## [0.3.1] - 2020-09-28
### Added
- Add get include and include headers.

### Changed
- DPPL shared objects are installed into dpctl.

### Fixed
- Refactor unit tests.

## [0.3.0] - 2020-09-23
### Added
- Adds C and Cython API for portions of Sycl queue, device, context interfaces.
- Implementing USM memory management.

### Changed
- Refactored API to expose a minimal sycl::queue interface.
- Modify cpu_queues, gpu_queues and active_queues to functions.
- Change static vectors to static pointers to verctors. It disables call for destructors. Destructors are also call in undefined order.
- Rename package PyDPPL to dpCtl.
- Use dpcpp.exe on Windows instead of dpcpp-cl.exe deleted in oneAPI beta08.

### Fixed
- Correct use ERRORLEVEL in conda scripts for Windows.
- Fix using dppl.has_sycl_platforms() and dppl.has_gpu_queues() functions in skipIf<|MERGE_RESOLUTION|>--- conflicted
+++ resolved
@@ -6,14 +6,14 @@
 
 ## [0.18.2] - Nov. XX, 2024
 
-<<<<<<< HEAD
 ### Maintenance
 
 * Add missing include of SYCL header to "math_utils.hpp" [gh-1899](https://github.com/IntelPython/dpctl/pull/1899)
-=======
-### Fixed
+
+### Fixed
+
 * Fix for `tensor.result_type` when all inputs are Python built-in scalars [gh-1904](https://github.com/IntelPython/dpctl/pull/1904)
->>>>>>> 472f6ca6
+
 
 ## [0.18.1] - Oct. 11, 2024
 
