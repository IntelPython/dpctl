//===- dpctl_sycl_kernel_bundle_interface.cpp - Implements C API for
//    sycl::kernel_bundle<sycl::bundle_state::executable>  ---------------===//
//
//                      Data Parallel Control (dpctl)
//
// Copyright 2020-2022 Intel Corporation
//
// Licensed under the Apache License, Version 2.0 (the "License");
// you may not use this file except in compliance with the License.
// You may obtain a copy of the License at
//
//    http://www.apache.org/licenses/LICENSE-2.0
//
// Unless required by applicable law or agreed to in writing, software
// distributed under the License is distributed on an "AS IS" BASIS,
// WITHOUT WARRANTIES OR CONDITIONS OF ANY KIND, either express or implied.
// See the License for the specific language governing permissions and
// limitations under the License.
//
//===----------------------------------------------------------------------===//
///
/// \file
/// This file implements the functions declared in
/// dpctl_sycl_kernel_bundle_interface.h.
///
//===----------------------------------------------------------------------===//

#include "dpctl_sycl_kernel_bundle_interface.h"
#include "Config/dpctl_config.h"
#include "dpctl_dynamic_lib_helper.h"
#include "dpctl_error_handlers.h"
#include "dpctl_sycl_type_casters.hpp"
#include <CL/cl.h>     /* OpenCL headers     */
#include <CL/sycl.hpp> /* Sycl headers       */
#if __has_include(<sycl/backend/opencl.hpp>)
#include <sycl/backend/opencl.hpp>
#else
#include <CL/sycl/backend/opencl.hpp>
#endif
#include <sstream>

#ifdef DPCTL_ENABLE_L0_PROGRAM_CREATION
// Note: include ze_api.h before level_zero.hpp. Make sure clang-format does
// not reorder the includes.
// clang-format off
#include "ze_api.h" /* Level Zero headers */
#if __has_include(<sycl/ext/oneapi/backend/level_zero.hpp>)
#include <sycl/ext/oneapi/backend/level_zero.hpp>
#else
#include <CL/sycl/backend/level_zero.hpp>
#endif
// clang-format on
#endif

using namespace sycl;

namespace
{

using namespace dpctl::syclinterface;

#ifdef __linux__
static const char *clLoaderName = DPCTL_LIBCL_LOADER_FILENAME;
static const int clLibLoadFlags = RTLD_NOLOAD | RTLD_NOW | RTLD_LOCAL;
#elif defined(_WIN64)
static const char *clLoaderName = "OpenCL.dll";
static const int clLibLoadFlags = 0;
#else
#error "OpenCL program compilation is unavailable for this platform"
#endif

#define CodeStringSuffix(code)                                                 \
    std::string(" (code=") + std::to_string(static_cast<int>(code)) + ")"

#define EnumCaseString(code)                                                   \
    case code:                                                                 \
        return std::string(#code) + CodeStringSuffix(code)

constexpr backend cl_be = backend::opencl;

struct cl_loader
{
public:
    static cl_loader &get()
    {
        static cl_loader _loader;
        return _loader;
    }

    template <typename retTy> retTy getSymbol(const char *name)
    {
        if (!opened) {
            error_handler("The OpenCL loader dynamic library could not "
                          "be opened.",
                          __FILE__, __func__, __LINE__);

            return nullptr;
        }
        return clLib.getSymbol<retTy>(name);
    }

private:
    dpctl::DynamicLibHelper clLib;
    bool opened;
    cl_loader() : clLib(clLoaderName, clLibLoadFlags), opened(clLib.opened()) {}
};

typedef cl_program (*clCreateProgramWithSourceFT)(cl_context,
                                                  cl_uint,
                                                  const char **,
                                                  const size_t *,
                                                  cl_int *);
const char *clCreateProgramWithSource_Name = "clCreateProgramWithSource";
clCreateProgramWithSourceFT get_clCreateProgramWithSource()
{
    static auto st_clCreateProgramWithSourceF =
        cl_loader::get().getSymbol<clCreateProgramWithSourceFT>(
            clCreateProgramWithSource_Name);

    return st_clCreateProgramWithSourceF;
}

typedef cl_program (*clCreateProgramWithILFT)(cl_context,
                                              const void *,
                                              size_t,
                                              cl_int *);
const char *clCreateProgramWithIL_Name = "clCreateProgramWithIL";
clCreateProgramWithILFT get_clCreateProgramWithIL()
{
    static auto st_clCreateProgramWithILF =
        cl_loader::get().getSymbol<clCreateProgramWithILFT>(
            clCreateProgramWithIL_Name);

    return st_clCreateProgramWithILF;
}
typedef cl_int (*clBuildProgramFT)(cl_program,
                                   cl_uint,
                                   const cl_device_id *,
                                   const char *,
                                   void (*)(cl_program, void *),
                                   void *);
const char *clBuildProgram_Name = "clBuildProgram";
clBuildProgramFT get_clBuldProgram()
{
    static auto st_clBuildProgramF =
        cl_loader::get().getSymbol<clBuildProgramFT>(clBuildProgram_Name);

    return st_clBuildProgramF;
}

typedef cl_kernel (*clCreateKernelFT)(cl_program, const char *, cl_int *);
const char *clCreateKernel_Name = "clCreateKernel";
clCreateKernelFT get_clCreateKernel()
{
    static auto st_clCreateKernelF =
        cl_loader::get().getSymbol<clCreateKernelFT>(clCreateKernel_Name);

    return st_clCreateKernelF;
}

std::string _GetErrorCode_ocl_impl(cl_int code)
{
    switch (code) {
        EnumCaseString(CL_BUILD_PROGRAM_FAILURE);
        EnumCaseString(CL_INVALID_CONTEXT);
        EnumCaseString(CL_INVALID_DEVICE);
        EnumCaseString(CL_INVALID_VALUE);
        EnumCaseString(CL_OUT_OF_RESOURCES);
        EnumCaseString(CL_OUT_OF_HOST_MEMORY);
        EnumCaseString(CL_INVALID_OPERATION);
        EnumCaseString(CL_INVALID_BINARY);
    default:
        return "<< ERROR CODE UNRECOGNIZED >>" + CodeStringSuffix(code);
    }
}

DPCTLSyclKernelBundleRef
_CreateKernelBundle_common_ocl_impl(cl_program clProgram,
                                    const context &ctx,
                                    const device &dev,
                                    const char *CompileOpts)
{
    backend_traits<cl_be>::return_type<device> clDevice;
    clDevice = get_native<cl_be>(dev);

    // Last two pointers are notification function pointer and user-data pointer
    // that can be passed to the notification function.
    auto clBuildProgramF = get_clBuldProgram();
    if (clBuildProgramF == nullptr) {
        return nullptr;
    }
    cl_int build_status =
        clBuildProgramF(clProgram, 1, &clDevice, CompileOpts, nullptr, nullptr);

    if (build_status != CL_SUCCESS) {
        error_handler("clBuildProgram failed: " +
                          _GetErrorCode_ocl_impl(build_status),
                      __FILE__, __func__, __LINE__);
        return nullptr;
    }

    using ekbTy = kernel_bundle<bundle_state::executable>;
    ekbTy kb =
        make_kernel_bundle<cl_be, bundle_state::executable>(clProgram, ctx);
    return wrap<ekbTy>(new ekbTy(kb));
}

DPCTLSyclKernelBundleRef
_CreateKernelBundleWithOCLSource_ocl_impl(const context &ctx,
                                          const device &dev,
                                          const char *oclSrc,
                                          const char *CompileOpts)
{
    auto clCreateProgramWithSourceF = get_clCreateProgramWithSource();
    if (clCreateProgramWithSourceF == nullptr) {
        return nullptr;
    }

    backend_traits<cl_be>::return_type<context> clContext;
    clContext = get_native<cl_be>(ctx);

    cl_int build_with_source_err_code = CL_SUCCESS;
    cl_program clProgram = clCreateProgramWithSourceF(
        clContext, 1, &oclSrc, nullptr, &build_with_source_err_code);

    if (build_with_source_err_code != CL_SUCCESS) {
        error_handler("clPCreateProgramWithSource failed with " +
                          _GetErrorCode_ocl_impl(build_with_source_err_code),
                      __FILE__, __func__, __LINE__);
        return nullptr;
    }

    return _CreateKernelBundle_common_ocl_impl(clProgram, ctx, dev,
                                               CompileOpts);
}

DPCTLSyclKernelBundleRef
_CreateKernelBundleWithIL_ocl_impl(const context &ctx,
                                   const device &dev,
                                   const void *IL,
                                   size_t il_length,
                                   const char *CompileOpts)
{
    auto clCreateProgramWithILF = get_clCreateProgramWithIL();
    if (clCreateProgramWithILF == nullptr) {
        return nullptr;
    }

    backend_traits<cl_be>::return_type<context> clContext;
    clContext = get_native<cl_be>(ctx);

    cl_int create_err_code = CL_SUCCESS;
    cl_program clProgram =
        clCreateProgramWithILF(clContext, IL, il_length, &create_err_code);

    if (create_err_code != CL_SUCCESS) {
        error_handler("OpenCL program could not be created from the SPIR-V "
                      "binary. OpenCL Error " +
                          _GetErrorCode_ocl_impl(create_err_code),
                      __FILE__, __func__, __LINE__);
        return nullptr;
    }

    return _CreateKernelBundle_common_ocl_impl(clProgram, ctx, dev,
                                               CompileOpts);
}

bool _HasKernel_ocl_impl(const kernel_bundle<bundle_state::executable> &kb,
                         const char *kernel_name)
{
    auto clCreateKernelF = get_clCreateKernel();
    if (clCreateKernelF == nullptr) {
        return false;
    }

    std::vector<cl_program> oclKB = get_native<cl_be>(kb);

    bool found = false;
    for (auto &cl_pr : oclKB) {
        cl_int create_kernel_err_code = CL_SUCCESS;
        [[maybe_unused]] cl_kernel try_kern =
            clCreateKernelF(cl_pr, kernel_name, &create_kernel_err_code);
        if (create_kernel_err_code == CL_SUCCESS) {
            found = true;
            break;
        }
    }
    return found;
}

__dpctl_give DPCTLSyclKernelRef
_GetKernel_ocl_impl(const kernel_bundle<bundle_state::executable> &kb,
                    const char *kernel_name)
{
    auto clCreateKernelF = get_clCreateKernel();
    if (clCreateKernelF == nullptr) {
        return nullptr;
    }

    std::vector<cl_program> oclKB = get_native<cl_be>(kb);

    bool found = false;
    cl_kernel ocl_kernel_from_kb;
    for (auto &cl_pr : oclKB) {
        cl_int create_kernel_err_code = CL_SUCCESS;
        cl_kernel try_kern =
            clCreateKernelF(cl_pr, kernel_name, &create_kernel_err_code);
        if (create_kernel_err_code == CL_SUCCESS) {
            found = true;
            ocl_kernel_from_kb = try_kern;
            break;
        }
    }
    if (found) {
        try {
            context ctx = kb.get_context();

            kernel interop_kernel = make_kernel<cl_be>(ocl_kernel_from_kb, ctx);

            return wrap<kernel>(new kernel(interop_kernel));
        } catch (std::exception const &e) {
            error_handler(e, __FILE__, __func__, __LINE__);
            return nullptr;
        }
    }
    else {
        error_handler("Kernel " + std::string(kernel_name) + " not found.",
                      __FILE__, __func__, __LINE__);
        return nullptr;
    }
}

#ifdef DPCTL_ENABLE_L0_PROGRAM_CREATION

#ifdef __linux__
static const char *zeLoaderName = DPCTL_LIBZE_LOADER_FILENAME;
static const int zeLibLoadFlags = RTLD_NOLOAD | RTLD_NOW | RTLD_LOCAL;
#elif defined(_WIN64)
static const char *zeLoaderName = "ze_loader.dll";
static const int zeLibLoadFlags = 0;
#else
#error "Level Zero program compilation is unavailable for this platform"
#endif

constexpr sycl::backend ze_be = sycl::backend::ext_oneapi_level_zero;

struct ze_loader
{
public:
    static ze_loader &get()
    {
        static ze_loader _loader;
        return _loader;
    }

    template <typename retTy> retTy getSymbol(const char *name)
    {
        if (!opened) {
            error_handler("The Level-Zero loader dynamic library could not "
                          "be opened.",
                          __FILE__, __func__, __LINE__);

            return nullptr;
        }
        return zeLib.getSymbol<retTy>(name);
    }

private:
    dpctl::DynamicLibHelper zeLib;
    bool opened;
    ze_loader() : zeLib(zeLoaderName, zeLibLoadFlags), opened(zeLib.opened()) {}
};

typedef ze_result_t (*zeModuleCreateFT)(ze_context_handle_t,
                                        ze_device_handle_t,
                                        const ze_module_desc_t *,
                                        ze_module_handle_t *,
                                        ze_module_build_log_handle_t *);
const char *zeModuleCreate_Name = "zeModuleCreate";
zeModuleCreateFT get_zeModuleCreate()
{
    static auto st_zeModuleCreateF =
        ze_loader::get().getSymbol<zeModuleCreateFT>(zeModuleCreate_Name);

    return st_zeModuleCreateF;
}

typedef ze_result_t (*zeModuleDestroyFT)(ze_module_handle_t);
const char *zeModuleDestroy_Name = "zeModuleDestroy";
zeModuleDestroyFT get_zeModuleDestroy()
{
    static auto st_zeModuleDestroyF =
        ze_loader::get().getSymbol<zeModuleDestroyFT>(zeModuleDestroy_Name);

    return st_zeModuleDestroyF;
}

typedef ze_result_t (*zeKernelCreateFT)(ze_module_handle_t,
                                        const ze_kernel_desc_t *,
                                        ze_kernel_handle_t *);
const char *zeKernelCreate_Name = "zeKernelCreate";
zeKernelCreateFT get_zeKernelCreate()
{
    static auto st_zeKernelCreateF =
        ze_loader::get().getSymbol<zeKernelCreateFT>(zeKernelCreate_Name);

    return st_zeKernelCreateF;
}

std::string _GetErrorCode_ze_impl(ze_result_t code)
{
    switch (code) {
        EnumCaseString(ZE_RESULT_ERROR_UNINITIALIZED);
        EnumCaseString(ZE_RESULT_ERROR_DEVICE_LOST);
        EnumCaseString(ZE_RESULT_ERROR_INVALID_NULL_HANDLE);
        EnumCaseString(ZE_RESULT_ERROR_INVALID_NULL_POINTER);
        EnumCaseString(ZE_RESULT_ERROR_INVALID_ENUMERATION);
        EnumCaseString(ZE_RESULT_ERROR_INVALID_NATIVE_BINARY);
        EnumCaseString(ZE_RESULT_ERROR_INVALID_SIZE);
        EnumCaseString(ZE_RESULT_ERROR_OUT_OF_HOST_MEMORY);
        EnumCaseString(ZE_RESULT_ERROR_OUT_OF_DEVICE_MEMORY);
        EnumCaseString(ZE_RESULT_ERROR_MODULE_BUILD_FAILURE);
        EnumCaseString(ZE_RESULT_ERROR_INVALID_MODULE_UNLINKED);
    default:
        return "<< UNRECOGNIZED ZE_RESULT_T CODE >> " + CodeStringSuffix(code);
    }
}

__dpctl_give DPCTLSyclKernelBundleRef
_CreateKernelBundleWithIL_ze_impl(const context &SyclCtx,
                                  const device &SyclDev,
                                  const void *IL,
                                  size_t il_length,
                                  const char *CompileOpts)
{
    auto zeModuleCreateFn = get_zeModuleCreate();
    if (zeModuleCreateFn == nullptr) {
        error_handler("ZeModuleCreateFn is invalid.", __FILE__, __func__,
                      __LINE__);
        return nullptr;
    }

    backend_traits<ze_be>::return_type<context> ZeContext;
    ZeContext = get_native<ze_be>(SyclCtx);

    backend_traits<ze_be>::return_type<device> ZeDevice;
    ZeDevice = get_native<ze_be>(SyclDev);

    // Specialization constants are not supported by DPCTL at the moment
    ze_module_constants_t ZeSpecConstants = {};
    ZeSpecConstants.numConstants = 0;

    // Populate the Level Zero module descriptions
    ze_module_desc_t ZeModuleDesc = {};
    ZeModuleDesc.stype = ZE_STRUCTURE_TYPE_MODULE_DESC;
    ZeModuleDesc.format = ZE_MODULE_FORMAT_IL_SPIRV;
    ZeModuleDesc.inputSize = il_length;
    ZeModuleDesc.pInputModule = (uint8_t *)IL;
    ZeModuleDesc.pBuildFlags = CompileOpts;
    ZeModuleDesc.pConstants = &ZeSpecConstants;

    ze_module_handle_t ZeModule;

    auto ret_code = zeModuleCreateFn(ZeContext, ZeDevice, &ZeModuleDesc,
                                     &ZeModule, nullptr);
    if (ret_code != ZE_RESULT_SUCCESS) {
        error_handler("Module creation failed " +
                          _GetErrorCode_ze_impl(ret_code),
                      __FILE__, __func__, __LINE__);
        return nullptr;
    }

    try {
        auto kb = make_kernel_bundle<ze_be, bundle_state::executable>(
            {ZeModule, ext::oneapi::level_zero::ownership::keep}, SyclCtx);

        return wrap<kernel_bundle<bundle_state::executable>>(
            new kernel_bundle<bundle_state::executable>(kb));
    } catch (std::exception const &e) {
        error_handler(e, __FILE__, __func__, __LINE__);
        auto zeModuleDestroyFn = get_zeModuleDestroy();
        if (zeModuleDestroyFn) {
            zeModuleDestroyFn(ZeModule);
        }
        return nullptr;
    }
}

__dpctl_give DPCTLSyclKernelRef
_GetKernel_ze_impl(const kernel_bundle<bundle_state::executable> &kb,
                   const char *kernel_name)
{
    auto zeKernelCreateFn = get_zeKernelCreate();
    if (zeKernelCreateFn == nullptr) {
        error_handler("Could not load zeKernelCreate function.", __FILE__,
                      __func__, __LINE__);
        return nullptr;
    }

    auto ZeKernelBundle = sycl::get_native<ze_be>(kb);
    bool found = false;

    // Populate the Level Zero kernel descriptions
    ze_kernel_desc_t ZeKernelDescr = {ZE_STRUCTURE_TYPE_KERNEL_DESC, nullptr,
                                      0, // flags
                                      kernel_name};

    std::unique_ptr<sycl::kernel> syclInteropKern_ptr;
    ze_kernel_handle_t ZeKern;
    for (auto &ZeM : ZeKernelBundle) {
        ze_result_t ze_status = zeKernelCreateFn(ZeM, &ZeKernelDescr, &ZeKern);

        if (ze_status == ZE_RESULT_SUCCESS) {
            found = true;
            auto ctx = kb.get_context();
            auto k = make_kernel<ze_be>(
                {kb, ZeKern, ext::oneapi::level_zero::ownership::keep}, ctx);
            syclInteropKern_ptr = std::unique_ptr<kernel>(new kernel(k));
            break;
        }
        else {
            if (ze_status != ZE_RESULT_ERROR_INVALID_KERNEL_NAME) {
                error_handler("zeKernelCreate failed: " +
                                  _GetErrorCode_ze_impl(ze_status),
                              __FILE__, __func__, __LINE__);
                return nullptr;
            }
        }
    }

    if (found) {
        return wrap<kernel>(new kernel(*syclInteropKern_ptr));
    }
    else {
        error_handler("Kernel named " + std::string(kernel_name) +
                          " could not be found.",
                      __FILE__, __func__, __LINE__);
        return nullptr;
    }
}

bool _HasKernel_ze_impl(const kernel_bundle<bundle_state::executable> &kb,
                        const char *kernel_name)
{
    auto zeKernelCreateFn = get_zeKernelCreate();
    if (zeKernelCreateFn == nullptr) {
        error_handler("Could not load zeKernelCreate function.", __FILE__,
                      __func__, __LINE__);
        return false;
    }

    auto ZeKernelBundle = sycl::get_native<ze_be>(kb);

    // Populate the Level Zero kernel descriptions
    ze_kernel_desc_t ZeKernelDescr = {ZE_STRUCTURE_TYPE_KERNEL_DESC, nullptr,
                                      0, // flags
                                      kernel_name};

    std::unique_ptr<sycl::kernel> syclInteropKern_ptr;
    ze_kernel_handle_t ZeKern;
    for (auto &ZeM : ZeKernelBundle) {
        ze_result_t ze_status = zeKernelCreateFn(ZeM, &ZeKernelDescr, &ZeKern);

        if (ze_status == ZE_RESULT_SUCCESS) {
            return true;
        }
        else {
            if (ze_status != ZE_RESULT_ERROR_INVALID_KERNEL_NAME) {
                error_handler("zeKernelCreate failed: " +
                                  _GetErrorCode_ze_impl(ze_status),
                              __FILE__, __func__, __LINE__);
                return false;
            }
        }
    }

    return false;
}

#endif /* #ifdef DPCTL_ENABLE_L0_PROGRAM_CREATION */

} /* end of anonymous namespace */

__dpctl_give DPCTLSyclKernelBundleRef
DPCTLKernelBundle_CreateFromSpirv(__dpctl_keep const DPCTLSyclContextRef CtxRef,
                                  __dpctl_keep const DPCTLSyclDeviceRef DevRef,
                                  __dpctl_keep const void *IL,
                                  size_t length,
                                  const char *CompileOpts)
{
    DPCTLSyclKernelBundleRef KBRef = nullptr;
    if (!CtxRef) {
        error_handler("Cannot create program from SPIR-V as the supplied SYCL "
                      "context is NULL.",
                      __FILE__, __func__, __LINE__);
        return KBRef;
    }
    if (!DevRef) {
        error_handler("Cannot create program from SPIR-V as the supplied SYCL "
                      "device is NULL.",
                      __FILE__, __func__, __LINE__);
        return KBRef;
    }
    if ((!IL) || (length == 0)) {
        error_handler("Cannot create program from null SPIR-V buffer.",
                      __FILE__, __func__, __LINE__);
        return KBRef;
    }

    context *SyclCtx = unwrap<context>(CtxRef);
    device *SyclDev = unwrap<device>(DevRef);
    // get the backend type
    auto BE = SyclCtx->get_platform().get_backend();
    switch (BE) {
    case backend::opencl:
        KBRef = _CreateKernelBundleWithIL_ocl_impl(*SyclCtx, *SyclDev, IL,
                                                   length, CompileOpts);
        break;
    case backend::ext_oneapi_level_zero:
#ifdef DPCTL_ENABLE_L0_PROGRAM_CREATION
        KBRef = _CreateKernelBundleWithIL_ze_impl(*SyclCtx, *SyclDev, IL,
                                                  length, CompileOpts);
#endif
        break;
    default:
        error_handler("Backend " + std::to_string(static_cast<int>(BE)) +
                          " is not supported",
                      __FILE__, __func__, __LINE__);
        break;
    }
    return KBRef;
}

__dpctl_give DPCTLSyclKernelBundleRef DPCTLKernelBundle_CreateFromOCLSource(
    __dpctl_keep const DPCTLSyclContextRef Ctx,
    __dpctl_keep const DPCTLSyclDeviceRef Dev,
    __dpctl_keep const char *Source,
    __dpctl_keep const char *CompileOpts)
{
    context *SyclCtx = nullptr;
    device *SyclDev = nullptr;

    if (!Ctx) {
        error_handler("Input Ctx is nullptr.", __FILE__, __func__, __LINE__);
        return nullptr;
    }
    if (!Dev) {
        error_handler("Input Dev is nullptr.", __FILE__, __func__, __LINE__);
        return nullptr;
    }
    if (!Source) {
        error_handler("Input Source is nullptr.", __FILE__, __func__, __LINE__);
        return nullptr;
    }

    SyclCtx = unwrap<context>(Ctx);
    SyclDev = unwrap<device>(Dev);

    // get the backend type
    auto BE = SyclCtx->get_platform().get_backend();
    switch (BE) {
    case backend::opencl:
        try {
            return _CreateKernelBundleWithOCLSource_ocl_impl(
                *SyclCtx, *SyclDev, Source, CompileOpts);
        } catch (std::exception const &e) {
            error_handler(e, __FILE__, __func__, __LINE__);
            return nullptr;
        }
        break;
    case backend::ext_oneapi_level_zero:
        error_handler("CreateFromSource is not supported in Level Zero.",
                      __FILE__, __func__, __LINE__);
        return nullptr;
    default:
        error_handler("CreateFromSource is not supported in unknown backend.",
                      __FILE__, __func__, __LINE__);
        return nullptr;
    }
}

__dpctl_give DPCTLSyclKernelRef
DPCTLKernelBundle_GetKernel(__dpctl_keep DPCTLSyclKernelBundleRef KBRef,
                            __dpctl_keep const char *KernelName)
{
    if (!KBRef) {
        error_handler("Input KBRef is nullptr", __FILE__, __func__, __LINE__);
        return nullptr;
    }
    if (!KernelName) {
        error_handler("Input KernelName is nullptr", __FILE__, __func__,
                      __LINE__);
        return nullptr;
    }
    auto SyclKB = unwrap<kernel_bundle<bundle_state::executable>>(KBRef);
    sycl::backend be = SyclKB->get_backend();
    switch (be) {
    case sycl::backend::opencl:
        return _GetKernel_ocl_impl(*SyclKB, KernelName);
    case sycl::backend::ext_oneapi_level_zero:
        return _GetKernel_ze_impl(*SyclKB, KernelName);
    default:
        error_handler("Backend " + std::to_string(static_cast<int>(be)) +
                          " is not supported.",
                      __FILE__, __func__, __LINE__);
        return nullptr;
    }
}

bool DPCTLKernelBundle_HasKernel(__dpctl_keep DPCTLSyclKernelBundleRef KBRef,
                                 __dpctl_keep const char *KernelName)
{
    if (!KBRef) {
        error_handler("Input KBRef is nullptr", __FILE__, __func__, __LINE__);
        return false;
    }
    if (!KernelName) {
        error_handler("Input KernelName is nullptr", __FILE__, __func__,
                      __LINE__);
        return false;
    }

    auto SyclKB = unwrap<kernel_bundle<bundle_state::executable>>(KBRef);
    sycl::backend be = SyclKB->get_backend();
    switch (be) {
    case sycl::backend::opencl:
        return _HasKernel_ocl_impl(*SyclKB, KernelName);
    case sycl::backend::ext_oneapi_level_zero:
        return _HasKernel_ze_impl(*SyclKB, KernelName);
    default:
        error_handler("Backend " + std::to_string(static_cast<int>(be)) +
                          " is not supported.",
                      __FILE__, __func__, __LINE__);
        return false;
    }
}

void DPCTLKernelBundle_Delete(__dpctl_take DPCTLSyclKernelBundleRef KBRef)
{
<<<<<<< HEAD
    delete unwrap(KBRef);
}

__dpctl_give DPCTLSyclKernelBundleRef
DPCTLKernelBundle_Copy(__dpctl_keep const DPCTLSyclKernelBundleRef KBRef)
{
    auto Bundle = unwrap(KBRef);
    if (!Bundle) {
        error_handler(
            "Cannot copy DPCTLSyclKernelBundleRef as input is a nullptr",
            __FILE__, __func__, __LINE__);
        return nullptr;
    }
    try {
        auto CopiedBundle =
            new kernel_bundle<bundle_state::executable>(*Bundle);
        return wrap(CopiedBundle);
    } catch (std::exception const &e) {
        error_handler(e, __FILE__, __func__, __LINE__);
        return nullptr;
    }
=======
    delete unwrap<kernel_bundle<bundle_state::executable>>(KBRef);
>>>>>>> 2c86ef66
}<|MERGE_RESOLUTION|>--- conflicted
+++ resolved
@@ -737,8 +737,7 @@
 
 void DPCTLKernelBundle_Delete(__dpctl_take DPCTLSyclKernelBundleRef KBRef)
 {
-<<<<<<< HEAD
-    delete unwrap(KBRef);
+    delete unwrap<kernel_bundle<bundle_state::executable>>(KBRef);
 }
 
 __dpctl_give DPCTLSyclKernelBundleRef
@@ -759,7 +758,4 @@
         error_handler(e, __FILE__, __func__, __LINE__);
         return nullptr;
     }
-=======
-    delete unwrap<kernel_bundle<bundle_state::executable>>(KBRef);
->>>>>>> 2c86ef66
 }