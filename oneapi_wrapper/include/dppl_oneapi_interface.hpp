--- conflicted
+++ resolved
@@ -90,16 +90,17 @@
                            size_t DNum);
     DPPL_API
     int64_t deactivateCurrentQueue ();
-<<<<<<< HEAD
+
     /*!
      * Returns the number of SYCL queues that are currently available. Ignores
      * the default global queue that is available.
      */
+    DPPL_API
     int64_t number_of_activated_queues (size_t &num);
-=======
+
     DPPL_API
->>>>>>> c80e5ab7
     int64_t dump () const;
+
     DPPL_API
     int64_t dump_queue (const void *Q) const;
 };
