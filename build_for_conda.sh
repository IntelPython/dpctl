--- conflicted
+++ resolved
@@ -25,14 +25,10 @@
     esac
 fi
 
-<<<<<<< HEAD
+
 echo "conda-build"
 conda-build ${DPPY_EXTRA_CHANNELS} --output-folder ./${CONDA_PKG_DIR} -c conda-forge conda.recipe/
 echo "conda install"
 conda install dppy -c `pwd`/${CONDA_PKG_DIR}  -c conda-forge
 echo "conda index"
-conda index `pwd`/${CONDA_PKG_DIR}
-=======
-conda-build --output-folder ./${CONDA_PKG_DIR} -c conda-forge conda.recipe/
-conda install -y dppy -c `pwd`/${CONDA_PKG_DIR}  -c conda-forge
->>>>>>> e25785be
+conda index `pwd`/${CONDA_PKG_DIR}