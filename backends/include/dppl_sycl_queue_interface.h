--- conflicted
+++ resolved
@@ -90,8 +90,6 @@
 
 /*!
  * @brief Submits the kernel to the specified queue using give arguments.
-<<<<<<< HEAD
-=======
  *
  * A wrapper over sycl::queue.submit(). The function takes an OpenCL
  * interoperability kernel, the kernel arguments, and a sycl queue as input
@@ -136,52 +134,11 @@
 
 /*!
  * @brief C-API wrapper for sycl::queue::memcpy. It waits an event.
->>>>>>> fa4a3baa
  *
- * A wrapper over sycl::queue.submit(). The function takes an OpenCL
- * interoperability kernel, the kernel arguments, and a sycl queue as input
- * arguments. The kernel arguments are passed in as an array of the
- * DPPLKernelArg tagged union.
- *
- * \todo sycl::buffer arguments are not supported yet.
- *
- * @param    KRef           Opaque pointer to a OpenCL interoperability kernel
- *                          wrapped inside a sycl::kernel.
- * @param    QRef           Opaque pointer to the sycl::queue where the kernel
- *                          will be enqueued.
- * @param    Args           An array of the DPPLKernelArg tagged union type that
- *                          represents the kernel arguments for the kernel.
- * @param    NArgs          The number of kernel arguments (size of Args array).
- * @param    Range          Array storing the range dimensions that can have a
- *                          maximum size of three. Note the number of values
- *                          in the array depends on the number of dimensions.
- * @param    NDims          Number of dimensions in the range (size of Range).
- * @return   A opaque pointer to the sycl::event returned by the
- *           sycl::queue.submit() function.
+ * @param    QRef           A DPPLSyclQueueRef pointer that gets deleted.
  */
 DPPL_API
-<<<<<<< HEAD
-DPPLSyclEventRef
-DPPLQueue_Submit (__dppl_keep const DPPLSyclKernelRef KRef,
-                  __dppl_keep const DPPLSyclQueueRef QRef,
-                  __dppl_keep void **Args,
-                  __dppl_keep const DPPLKernelArgType *ArgTypes,
-                  size_t NArgs,
-                  size_t const Range[3],
-                  size_t NDims);
-
-/*!
- * @brief Calls the sycl::queue.submit function to do a blocking wait on all
- * enqueued tasks in the queue.
- *
- * @param    QRef           Opaque pointer to a sycl::queue.
- */
-DPPL_API
-void
-DPPLQueue_Wait (__dppl_keep const DPPLSyclQueueRef QRef);
-=======
 void DPPLQueue_memcpy (__dppl_keep const DPPLSyclQueueRef QRef,
                        void *Dest, const void *Src, size_t Count);
->>>>>>> fa4a3baa
 
 DPPL_C_EXTERN_C_END