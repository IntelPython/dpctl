--- conflicted
+++ resolved
@@ -85,12 +85,7 @@
   DPPLSyclInterface
   PRIVATE
   ${CMAKE_SOURCE_DIR}/include/
-<<<<<<< HEAD
   ${CMAKE_SOURCE_DIR}/details/include/
-  ${PYTHON_INCLUDE_DIR}
-  ${NUMPY_INCLUDE_DIR}
-=======
->>>>>>> d0202c22
 )
 
 if(WIN32)
@@ -130,19 +125,17 @@
   install(FILES "${HEADER}" DESTINATION include/Support)
 endforeach()
 
-<<<<<<< HEAD
 # Install all headers in details/include
 file(GLOB HEADERS "${CMAKE_SOURCE_DIR}/details/include/*.h*")
 foreach(HEADER ${HEADERS})
   install(FILES "${HEADER}" DESTINATION details/include)
 endforeach()
-=======
+
 option(
     BUILD_CAPI_TESTS
     "Build dpctl C API google tests"
     OFF
 )
->>>>>>> d0202c22
 
 # Enable to build the dpCtl backend test cases
 if(BUILD_CAPI_TESTS)
