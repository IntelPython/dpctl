--- conflicted
+++ resolved
@@ -99,16 +99,6 @@
   source/dppl_utils.cpp
 )
 
-<<<<<<< HEAD
-# Install DPPLOpenCLInterface
-add_library(
-    DPPLOpenCLInterface
-    SHARED
-    source/dppl_opencl_interface.c
-)
-
-=======
->>>>>>> 2010cbb2
 # Install DPPLSyclInterface
 target_include_directories(
     DPPLSyclInterface
@@ -116,21 +106,6 @@
     ${CMAKE_SOURCE_DIR}/include/
 )
 
-<<<<<<< HEAD
-target_include_directories(
-    DPPLOpenCLInterface
-    PUBLIC
-    ${CMAKE_SOURCE_DIR}/include/
-)
-
-target_include_directories(
-    DPPLOpenCLInterface
-    PUBLIC
-    ${OpenCL_INCLUDE_DIR}
-)
-
-=======
->>>>>>> 2010cbb2
 if(WIN32)
     message(
         STATUS
@@ -172,6 +147,4 @@
 add_subdirectory(tests)
 
 # Todo : Add build rules for doxygen
-# maybe refer https://devblogs.microsoft.com/cppblog/clear-functional-c-documentation-with-sphinx-breathe-doxygen-cmake/
-
-add_subdirectory(docs)+# maybe refer https://devblogs.microsoft.com/cppblog/clear-functional-c-documentation-with-sphinx-breathe-doxygen-cmake/