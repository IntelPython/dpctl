--- conflicted
+++ resolved
@@ -1,8 +1,4 @@
-<<<<<<< HEAD
-//===--------- dppl_utils.cpp - dpctl-C_API interface ----*---- C++ ----*----===//
-=======
 //===-------------- dppl_utils.cpp - dpctl-C_API  ----*---- C++ -----*-----===//
->>>>>>> 6684c7b1
 //
 //               Data Parallel Control Library (dpCtl)
 //
