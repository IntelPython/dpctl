--- conflicted
+++ resolved
@@ -142,7 +142,6 @@
                   size_t const Range[3],
                   size_t NDims)
 {
-<<<<<<< HEAD
     auto Kernel = unwrap(KRef);
     auto Queue  = unwrap(QRef);
     event e;
@@ -189,8 +188,6 @@
     // \todo what happens if the QRef is null or a pointer to a valid sycl queue
     auto SyclQueue = unwrap(QRef);
     SyclQueue->wait();
-=======
-    delete unwrap(QRef);
 }
 
 void DPPLQueue_memcpy (__dppl_take const DPPLSyclQueueRef QRef,
@@ -199,5 +196,4 @@
     auto Q = unwrap(QRef);
     auto event = Q->memcpy(Dest, Src, Count);
     event.wait();
->>>>>>> 55845887
 }