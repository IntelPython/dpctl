//===--- dppl_sycl_queue_interface.cpp - DPPL-SYCL interface --*- C++ -*---===//
//
//               Python Data Parallel Processing Library (PyDPPL)
//
// Copyright 2020 Intel Corporation
//
// Licensed under the Apache License, Version 2.0 (the "License");
// you may not use this file except in compliance with the License.
// You may obtain a copy of the License at
//
//    http://www.apache.org/licenses/LICENSE-2.0
//
// Unless required by applicable law or agreed to in writing, software
// distributed under the License is distributed on an "AS IS" BASIS,
// WITHOUT WARRANTIES OR CONDITIONS OF ANY KIND, either express or implied.
// See the License for the specific language governing permissions and
// limitations under the License.
//
//===----------------------------------------------------------------------===//
///
/// \file
/// This file implements the data types and functions declared in
/// dppl_sycl_queue_interface.h.
///
//===----------------------------------------------------------------------===//

#include "dppl_sycl_queue_interface.h"
#include "Support/CBindingWrapping.h"

#include <CL/sycl.hpp>                /* SYCL headers   */

using namespace cl::sycl;

namespace
{
// Create wrappers for C Binding types (see CBindingWrapping.h).
DEFINE_SIMPLE_CONVERSION_FUNCTIONS(context, DPPLSyclContextRef)
DEFINE_SIMPLE_CONVERSION_FUNCTIONS(device, DPPLSyclDeviceRef)
DEFINE_SIMPLE_CONVERSION_FUNCTIONS(event, DPPLSyclEventRef)
DEFINE_SIMPLE_CONVERSION_FUNCTIONS(kernel, DPPLSyclKernelRef)
DEFINE_SIMPLE_CONVERSION_FUNCTIONS(queue, DPPLSyclQueueRef)

/*!
 * @brief Set the kernel arg object
 *
 * @param    cgh            My Param doc
 * @param    Arg            My Param doc
 */
bool set_kernel_arg (handler &cgh, size_t idx, __dppl_keep void *Arg,
                     DPPLKernelArgType ArgTy)
{
    bool arg_set = true;

    switch (ArgTy)
    {
    case DPPL_CHAR:
        cgh.set_arg(idx, *(char*)Arg);
        break;
    case DPPL_SIGNED_CHAR:
        cgh.set_arg(idx, *(signed char*)Arg);
        break;
    case DPPL_UNSIGNED_CHAR:
        cgh.set_arg(idx, *(unsigned char*)Arg);
        break;
    case DPPL_SHORT:
        cgh.set_arg(idx, *(short*)Arg);
        break;
    case DPPL_INT:
        cgh.set_arg(idx, *(int*)Arg);
        break;
    case DPPL_UNSIGNED_INT:
        cgh.set_arg(idx, *(unsigned int*)Arg);
        break;
    case DPPL_LONG:
        cgh.set_arg(idx, *(long*)Arg);
        break;
    case DPPL_UNSIGNED_LONG:
        cgh.set_arg(idx, *(unsigned long*)Arg);
        break;
    case DPPL_LONG_LONG:
        cgh.set_arg(idx, *(long long*)Arg);
        break;
    case DPPL_UNSIGNED_LONG_LONG:
        cgh.set_arg(idx, *(unsigned long long*)Arg);
        break;
    case DPPL_SIZE_T:
        cgh.set_arg(idx, *(size_t*)Arg);
        break;
    case DPPL_FLOAT:
        cgh.set_arg(idx, *(float*)Arg);
        break;
    case DPPL_DOUBLE:
        cgh.set_arg(idx, *(double*)Arg);
        break;
    case DPPL_LONG_DOUBLE:
        cgh.set_arg(idx, *(long double*)Arg);
        break;
    case DPPL_VOID_PTR:
        cgh.set_arg(idx, Arg);
        break;
    default:
        // \todo handle errors
        arg_set = false;
        std::cerr << "Kernel argument could not be created.\n";
        break;
    }
    return arg_set;
}

} /* end of anonymous namespace */

/*!
 * Delete the passed in pointer after verifying it points to a sycl::queue.
 */
void DPPLQueue_Delete (__dppl_take DPPLSyclQueueRef QRef)
{
    delete unwrap(QRef);
}

__dppl_give DPPLSyclDeviceRef
DPPLQueue_GetDevice (__dppl_keep const DPPLSyclQueueRef QRef)
{
    auto Q = unwrap(QRef);
    auto Device = new device(Q->get_device());
    return wrap(Device);
}

__dppl_give DPPLSyclContextRef
DPPLQueue_GetContext (__dppl_keep const DPPLSyclQueueRef QRef)
{
    auto Q = unwrap(QRef);
    auto Context = new context(Q->get_context());
    return wrap(Context);
}

__dppl_give DPPLSyclEventRef
DPPLQueue_SubmitRange (__dppl_keep const DPPLSyclKernelRef KRef,
                       __dppl_keep const DPPLSyclQueueRef QRef,
                       __dppl_keep void **Args,
                       __dppl_keep const DPPLKernelArgType *ArgTypes,
                       size_t NArgs,
                       __dppl_keep const size_t Range[3],
                       size_t NDims,
                       __dppl_keep const DPPLSyclEventRef *DepEvents,
                       size_t NDepEvents)
{
<<<<<<< HEAD
    auto Kernel = unwrap(KRef);
    auto Queue  = unwrap(QRef);
    event e;

    try {
        e = Queue->submit([&](handler& cgh) {
            // Depend on any event that was specified by the caller.
            if(NDepEvents)
                for(auto i = 0ul; i < NDepEvents; ++i)
                    cgh.depends_on(*unwrap(DepEvents[i]));

            for (auto i = 0ul; i < NArgs; ++i) {
                // \todo add support for Sycl buffers
                // \todo handle errors properly
                if(!set_kernel_arg(cgh, i, Args[i], ArgTypes[i]))
                    exit(1);
            }
            switch(NDims)
            {
            case 1:
                cgh.parallel_for(range<1>{Range[0]}, *Kernel);
                break;
            case 2:
                cgh.parallel_for(range<2>{Range[0], Range[1]}, *Kernel);
                break;
            case 3:
                cgh.parallel_for(range<3>{Range[0], Range[1], Range[2]},
                                 *Kernel);
                break;
            default:
                // \todo handle the error
                throw std::runtime_error("Range cannot be greater than three "
                                         "dimensions.");
            }
        });
    } catch (runtime_error re) {
        // \todo fix error handling
        std::cerr << re.what() << '\n';
        return nullptr;
    } catch (std::runtime_error sre) {
        std::cerr << sre.what() << '\n';
        return nullptr;
    }

    return wrap(new event(e));
}

DPPLSyclEventRef
DPPLQueue_SubmitNDRange(__dppl_keep const DPPLSyclKernelRef KRef,
                        __dppl_keep const DPPLSyclQueueRef QRef,
                        __dppl_keep void **Args,
                        __dppl_keep const DPPLKernelArgType *ArgTypes,
                        size_t NArgs,
                        __dppl_keep const size_t gRange[3],
                        __dppl_keep const size_t lRange[3],
                        size_t NDims,
                        __dppl_keep const DPPLSyclEventRef *DepEvents,
                        size_t NDepEvents)
{
    auto Kernel = unwrap(KRef);
    auto Queue  = unwrap(QRef);
    event e;

    try {
        e = Queue->submit([&](handler& cgh) {
            // Depend on any event that was specified by the caller.
            if(NDepEvents)
                for(auto i = 0ul; i < NDepEvents; ++i)
                    cgh.depends_on(*unwrap(DepEvents[i]));

            for (auto i = 0ul; i < NArgs; ++i) {
                // \todo add support for Sycl buffers
                // \todo handle errors properly
                if(!set_kernel_arg(cgh, i, Args[i], ArgTypes[i]))
                    exit(1);
            }
            switch(NDims)
            {
            case 1:
                cgh.parallel_for(nd_range<1>{{gRange[0]},{lRange[0]}}, *Kernel);
                break;
            case 2:
                cgh.parallel_for(nd_range<2>{{gRange[0], gRange[1]},
                                             {lRange[0], lRange[1]}}, *Kernel);
                break;
            case 3:
                cgh.parallel_for(nd_range<3>{{gRange[0], gRange[1], gRange[2]},
                                             {lRange[0], lRange[1], lRange[3]}},
                                             *Kernel);
                break;
            default:
                // \todo handle the error
                throw std::runtime_error("Range cannot be greater than three "
                                         "dimensions.");
            }
        });
    } catch (runtime_error re) {
        // \todo fix error handling
        std::cerr << re.what() << '\n';
        return nullptr;
    } catch (std::runtime_error sre) {
        std::cerr << sre.what() << '\n';
        return nullptr;
    }

    return wrap(new event(e));
}

void
DPPLQueue_Wait (__dppl_keep DPPLSyclQueueRef QRef)
{
    // \todo what happens if the QRef is null or a pointer to a valid sycl queue
    auto SyclQueue = unwrap(QRef);
    SyclQueue->wait();
}

void DPPLQueue_memcpy (__dppl_take const DPPLSyclQueueRef QRef,
=======
    delete unwrap(QRef);
}

void DPPLQueue_Memcpy (__dppl_take const DPPLSyclQueueRef QRef,
>>>>>>> 95047aba
                       void *Dest, const void *Src, size_t Count)
{
    auto Q = unwrap(QRef);
    auto event = Q->memcpy(Dest, Src, Count);
    event.wait();
}<|MERGE_RESOLUTION|>--- conflicted
+++ resolved
@@ -144,7 +144,6 @@
                        __dppl_keep const DPPLSyclEventRef *DepEvents,
                        size_t NDepEvents)
 {
-<<<<<<< HEAD
     auto Kernel = unwrap(KRef);
     auto Queue  = unwrap(QRef);
     event e;
@@ -262,12 +261,14 @@
 }
 
 void DPPLQueue_memcpy (__dppl_take const DPPLSyclQueueRef QRef,
-=======
-    delete unwrap(QRef);
+                       void *Dest, const void *Src, size_t Count)
+{
+    auto Q = unwrap(QRef);
+    auto event = Q->memcpy(Dest, Src, Count);
+    event.wait();
 }
 
 void DPPLQueue_Memcpy (__dppl_take const DPPLSyclQueueRef QRef,
->>>>>>> 95047aba
                        void *Dest, const void *Src, size_t Count)
 {
     auto Q = unwrap(QRef);
