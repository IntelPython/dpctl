//===--- dppl_sycl_queue_interface.cpp - DPPL-SYCL interface --*- C++ -*---===//
//
//               Python Data Parallel Processing Library (PyDPPL)
//
// Copyright 2020 Intel Corporation
//
// Licensed under the Apache License, Version 2.0 (the "License");
// you may not use this file except in compliance with the License.
// You may obtain a copy of the License at
//
//    http://www.apache.org/licenses/LICENSE-2.0
//
// Unless required by applicable law or agreed to in writing, software
// distributed under the License is distributed on an "AS IS" BASIS,
// WITHOUT WARRANTIES OR CONDITIONS OF ANY KIND, either express or implied.
// See the License for the specific language governing permissions and
// limitations under the License.
//
//===----------------------------------------------------------------------===//
///
/// \file
/// This file implements the data types and functions declared in
/// dppl_sycl_queue_interface.h.
///
//===----------------------------------------------------------------------===//

#include "dppl_sycl_queue_interface.h"
#include "Support/CBindingWrapping.h"

#include <CL/sycl.hpp>                /* SYCL headers   */

using namespace cl::sycl;

namespace
{
// Create wrappers for C Binding types (see CBindingWrapping.h).
DEFINE_SIMPLE_CONVERSION_FUNCTIONS(context, DPPLSyclContextRef)
DEFINE_SIMPLE_CONVERSION_FUNCTIONS(device, DPPLSyclDeviceRef)
DEFINE_SIMPLE_CONVERSION_FUNCTIONS(event, DPPLSyclEventRef)
DEFINE_SIMPLE_CONVERSION_FUNCTIONS(kernel, DPPLSyclKernelRef)
DEFINE_SIMPLE_CONVERSION_FUNCTIONS(queue, DPPLSyclQueueRef)

/*!
 * @brief Set the kernel arg object
 *
 * @param    cgh            My Param doc
 * @param    Arg            My Param doc
 */
bool set_kernel_arg (handler &cgh, size_t idx, __dppl_keep void *Arg,
                     DPPLKernelArgType ArgTy)
{
    bool arg_set = true;

    switch (ArgTy)
    {
    case DPPL_CHAR:
        cgh.set_arg(idx, *(char*)Arg);
        break;
    case DPPL_SIGNED_CHAR:
        cgh.set_arg(idx, *(signed char*)Arg);
        break;
    case DPPL_UNSIGNED_CHAR:
        cgh.set_arg(idx, *(unsigned char*)Arg);
        break;
    case DPPL_SHORT:
        cgh.set_arg(idx, *(short*)Arg);
        break;
    case DPPL_INT:
        cgh.set_arg(idx, *(int*)Arg);
        break;
    case DPPL_UNSIGNED_INT:
        cgh.set_arg(idx, *(unsigned int*)Arg);
        break;
    case DPPL_LONG:
        cgh.set_arg(idx, *(long*)Arg);
        break;
    case DPPL_UNSIGNED_LONG:
        cgh.set_arg(idx, *(unsigned long*)Arg);
        break;
    case DPPL_LONG_LONG:
        cgh.set_arg(idx, *(long long*)Arg);
        break;
    case DPPL_UNSIGNED_LONG_LONG:
        cgh.set_arg(idx, *(unsigned long long*)Arg);
        break;
    case DPPL_SIZE_T:
        cgh.set_arg(idx, *(size_t*)Arg);
        break;
    case DPPL_FLOAT:
        cgh.set_arg(idx, *(float*)Arg);
        break;
    case DPPL_DOUBLE:
        cgh.set_arg(idx, *(double*)Arg);
        break;
    case DPPL_LONG_DOUBLE:
        cgh.set_arg(idx, *(long double*)Arg);
        break;
    case DPPL_VOID_PTR:
        cgh.set_arg(idx, Arg);
        break;
    default:
        // \todo handle errors
        arg_set = false;
        std::cerr << "Kernel argument could not be created.\n";
        break;
    }
    return arg_set;
}

} /* end of anonymous namespace */

/*!
 * Delete the passed in pointer after verifying it points to a sycl::queue.
 */
void DPPLQueue_Delete (__dppl_take DPPLSyclQueueRef QRef)
{
    delete unwrap(QRef);
}

__dppl_give DPPLSyclDeviceRef
DPPLQueue_GetDevice (__dppl_keep const DPPLSyclQueueRef QRef)
{
    auto Q = unwrap(QRef);
    auto Device = new device(Q->get_device());
    return wrap(Device);
}

__dppl_give DPPLSyclContextRef
DPPLQueue_GetContext (__dppl_keep const DPPLSyclQueueRef QRef)
{
    auto Q = unwrap(QRef);
    auto Context = new context(Q->get_context());
    return wrap(Context);
}

__dppl_give DPPLSyclEventRef
DPPLQueue_Submit (__dppl_keep const DPPLSyclKernelRef KRef,
                  __dppl_keep const DPPLSyclQueueRef QRef,
                  __dppl_keep void **Args,
                  __dppl_keep const DPPLKernelArgType *ArgTypes,
                  size_t NArgs,
                  size_t const Range[3],
                  size_t NDims)
{
    auto Kernel = unwrap(KRef);
    auto Queue  = unwrap(QRef);
    event e;

    try {
        e = Queue->submit([&](handler& cgh) {
            // \todo cgh.depends_on

            for (auto i = 0ul; i < NArgs; ++i) {
                // \todo add support for Sycl buffers
                // \todo handle errors properly
                if(!set_kernel_arg(cgh, i, Args[i], ArgTypes[i]))
                    exit(1);
            }
            switch(NDims)
            {
            case 1:
                cgh.parallel_for(range<1>{Range[0]}, *Kernel);
                break;
            case 2:
                cgh.parallel_for(range<2>{Range[0], Range[1]}, *Kernel);
                break;
            case 3:
                cgh.parallel_for(range<3>{Range[0], Range[1], Range[2]}, *Kernel);
                break;
            default:
                // \todo handle the error
                std::cerr << "Range cannot be greater than three dimensions.\n";
                exit(1);
            }
        });
    } catch (runtime_error re) {
        // \todo fix error handling
        std::cerr << re.what() << '\n';
        return nullptr;
    }

    return wrap(new event(e));
}

void
DPPLQueue_Wait (__dppl_keep DPPLSyclQueueRef QRef)
{
    // \todo what happens if the QRef is null or a pointer to a valid sycl queue
    auto SyclQueue = unwrap(QRef);
    SyclQueue->wait();
<<<<<<< HEAD
=======
}

void DPPLQueue_memcpy (__dppl_take const DPPLSyclQueueRef QRef,
                       void *Dest, const void *Src, size_t Count)
{
    auto Q = unwrap(QRef);
    auto event = Q->memcpy(Dest, Src, Count);
    event.wait();
>>>>>>> fa4a3baa
}<|MERGE_RESOLUTION|>--- conflicted
+++ resolved
@@ -188,8 +188,6 @@
     // \todo what happens if the QRef is null or a pointer to a valid sycl queue
     auto SyclQueue = unwrap(QRef);
     SyclQueue->wait();
-<<<<<<< HEAD
-=======
 }
 
 void DPPLQueue_memcpy (__dppl_take const DPPLSyclQueueRef QRef,
@@ -198,5 +196,4 @@
     auto Q = unwrap(QRef);
     auto event = Q->memcpy(Dest, Src, Count);
     event.wait();
->>>>>>> fa4a3baa
 }