//===------ dppl_sycl_device_interface.cpp - dpctl-C_API  ---*--- C++ --*--===//
//
//               Data Parallel Control Library (dpCtl)
//
// Copyright 2020 Intel Corporation
//
// Licensed under the Apache License, Version 2.0 (the "License");
// you may not use this file except in compliance with the License.
// You may obtain a copy of the License at
//
//    http://www.apache.org/licenses/LICENSE-2.0
//
// Unless required by applicable law or agreed to in writing, software
// distributed under the License is distributed on an "AS IS" BASIS,
// WITHOUT WARRANTIES OR CONDITIONS OF ANY KIND, either express or implied.
// See the License for the specific language governing permissions and
// limitations under the License.
//
//===----------------------------------------------------------------------===//
///
/// \file
/// This file implements the data types and functions declared in
/// dppl_sycl_device_interface.h.
///
//===----------------------------------------------------------------------===//

#include "dppl_sycl_device_interface.h"
#include "Support/CBindingWrapping.h"
#include <iomanip>
#include <iostream>
#include <CL/sycl.hpp>                /* SYCL headers   */

using namespace cl::sycl;

namespace
{
// Create wrappers for C Binding types (see CBindingWrapping.h).
DEFINE_SIMPLE_CONVERSION_FUNCTIONS(device, DPPLSyclDeviceRef)

 /*!
 * @brief Helper function to print the metadata for a sycl::device.
 *
 * @param    Device         My Param doc
 */
void dump_device_info (const device & Device)
{
    std::stringstream ss;

    ss << std::setw(4) << " " << std::left << std::setw(16) << "Name"
       << Device.get_info<info::device::name>() << '\n';
    ss << std::setw(4) << " " << std::left << std::setw(16) << "Driver version"
       << Device.get_info<info::device::driver_version>() << '\n';
    ss << std::setw(4) << " " << std::left << std::setw(16) << "Vendor"
       << Device.get_info<info::device::vendor>() << '\n';
    ss << std::setw(4) << " " << std::left << std::setw(16) << "Profile"
       << Device.get_info<info::device::profile>() << '\n';
    ss << std::setw(4) << " " << std::left << std::setw(16) << "Device type";

    auto devTy = Device.get_info<info::device::device_type>();
    switch(devTy)
    {
    case info::device_type::cpu:
        ss << "cpu" << '\n';
        break;
    case info::device_type::gpu:
        ss << "gpu" << '\n';
        break;
    case info::device_type::accelerator:
        ss << "accelerator" << '\n';
        break;
    case info::device_type::custom:
        ss << "custom" << '\n';
        break;
    case info::device_type::host:
        ss << "host" << '\n';
        break;
    default:
        ss << "unknown" << '\n';
    }

    std::cout << ss.str();
}

} /* end of anonymous namespace */

/*!
 * Prints some of the device info metadata for the device corresponding to the
 * specified sycl::queue. Currently, device name, driver version, device
 * vendor, and device profile are printed out. More attributed may be added
 * later.
 */
void DPPLDevice_DumpInfo (__dppl_keep const DPPLSyclDeviceRef DRef)
{
    auto Device = unwrap(DRef);
    dump_device_info(*Device);
}


void DPPLDevice_Delete (__dppl_take DPPLSyclDeviceRef DRef)
{
    delete unwrap(DRef);
}

bool DPPLDevice_IsAccelerator (__dppl_keep const DPPLSyclDeviceRef DRef)
{
    auto D = unwrap(DRef);
    if (D) {
        return D->is_accelerator();
    }
    return false;
}

bool DPPLDevice_IsCPU (__dppl_keep const DPPLSyclDeviceRef DRef)
{
    auto D = unwrap(DRef);
    if (D) {
        return D->is_cpu();
    }
    return false;
}

bool DPPLDevice_IsGPU (__dppl_keep const DPPLSyclDeviceRef DRef)
{
    auto D = unwrap(DRef);
    if (D) {
        return D->is_gpu();
    }
    return false;
}


bool DPPLDevice_IsHost (__dppl_keep const DPPLSyclDeviceRef DRef)
{
    auto D = unwrap(DRef);
    if (D) {
        return D->is_host();
    }
    return false;
}


uint32_t
DPPLDevice_GetMaxComputeUnits (__dppl_keep const DPPLSyclDeviceRef DRef)
{
    auto D = unwrap(DRef);
    if (D) {
        return D->get_info<info::device::max_compute_units>();
    }
    return 0;
}

uint32_t
DPPLDevice_GetMaxWorkItemDims (__dppl_keep const DPPLSyclDeviceRef DRef)
{
    auto D = unwrap(DRef);
    if (D) {
        return D->get_info<info::device::max_work_item_dimensions>();
    }
    return 0;
}

__dppl_keep size_t*
DPPLDevice_GetMaxWorkItemSizes (__dppl_keep const DPPLSyclDeviceRef DRef)
{
    size_t *sizes = nullptr;
    auto D = unwrap(DRef);
    if (D) {
        auto id_sizes = D->get_info<info::device::max_work_item_sizes>();
        sizes = new size_t[3];
        for(auto i = 0ul; i < 3; ++i) {
            sizes[i] = id_sizes[i];
        }
    }
    return sizes;
}

size_t
DPPLDevice_GetMaxWorkGroupSize (__dppl_keep const DPPLSyclDeviceRef DRef)
{
    auto D = unwrap(DRef);
    if (D) {
        return D->get_info<info::device::max_work_group_size>();
    }
    return 0;
}

uint32_t
DPPLDevice_GetMaxNumSubGroups (__dppl_keep const DPPLSyclDeviceRef DRef)
{
    auto D = unwrap(DRef);
    if (D) {
        return D->get_info<info::device::max_num_sub_groups>();
    }
    return 0;
}

bool
DPPLDevice_HasInt64BaseAtomics (__dppl_keep const DPPLSyclDeviceRef DRef)
{
    auto D = unwrap(DRef);
    if (D) {
        return D->has(aspect::int64_base_atomics);
    }
    return false;
}

bool
DPPLDevice_HasInt64ExtendedAtomics (__dppl_keep const DPPLSyclDeviceRef DRef)
{
    auto D = unwrap(DRef);
    if (D) {
        return D->has(aspect::int64_extended_atomics);
    }
    return false;
}

__dppl_give const char*
DPPLDevice_GetName (__dppl_keep const DPPLSyclDeviceRef DRef)
{
    auto D = unwrap(DRef);
    if (D) {
        auto name = D->get_info<info::device::name>();
        auto cstr_name = new char [name.length()+1];
        std::strcpy (cstr_name, name.c_str());
        return cstr_name;
    }
    return nullptr;
}

__dppl_give const char*
DPPLDevice_GetVendorName (__dppl_keep const DPPLSyclDeviceRef DRef)
{
    auto D = unwrap(DRef);
    if (D) {
        auto vendor = D->get_info<info::device::vendor>();
        auto cstr_vendor = new char [vendor.length()+1];
        std::strcpy (cstr_vendor, vendor.c_str());
        return cstr_vendor;
    }
    return nullptr;
}

__dppl_give const char*
DPPLDevice_GetDriverInfo (__dppl_keep const DPPLSyclDeviceRef DRef)
{
    auto D = unwrap(DRef);
    if (D) {
        auto driver = D->get_info<info::device::driver_version>();
        auto cstr_driver = new char [driver.length()+1];
        std::strcpy (cstr_driver, driver.c_str());
        return cstr_driver;
    }
    return nullptr;
}

bool DPPLDevice_IsHostUnifiedMemory (__dppl_keep const DPPLSyclDeviceRef DRef)
{
<<<<<<< HEAD
    return unwrap(DRef)->get_info<info::device::host_unified_memory>();
}

bool DPPLDevice_AreEq(__dppl_keep const DPPLSyclDeviceRef DevRef1,
		      __dppl_keep const DPPLSyclDeviceRef DevRef2)
{
    if(!(DevRef1 && DevRef2))
        // \todo handle error
        return false;
    return (*unwrap(DevRef1) == *unwrap(DevRef2));
=======
    auto D = unwrap(DRef);
    if (D) {
        return D->get_info<info::device::host_unified_memory>();
    }
    return false;
>>>>>>> 800e4d0b
}<|MERGE_RESOLUTION|>--- conflicted
+++ resolved
@@ -255,8 +255,11 @@
 
 bool DPPLDevice_IsHostUnifiedMemory (__dppl_keep const DPPLSyclDeviceRef DRef)
 {
-<<<<<<< HEAD
-    return unwrap(DRef)->get_info<info::device::host_unified_memory>();
+    auto D = unwrap(DRef);
+    if (D) {
+        return D->get_info<info::device::host_unified_memory>();
+    }
+    return false;
 }
 
 bool DPPLDevice_AreEq(__dppl_keep const DPPLSyclDeviceRef DevRef1,
@@ -266,11 +269,4 @@
         // \todo handle error
         return false;
     return (*unwrap(DevRef1) == *unwrap(DevRef2));
-=======
-    auto D = unwrap(DRef);
-    if (D) {
-        return D->get_info<info::device::host_unified_memory>();
-    }
-    return false;
->>>>>>> 800e4d0b
 }