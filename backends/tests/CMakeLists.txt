--- conflicted
+++ resolved
@@ -10,29 +10,6 @@
 include_directories(${CMAKE_SOURCE_DIR}/include)
 link_directories(${GTEST_LIB_DIR})
 
-<<<<<<< HEAD
-  # Emulate autotools like make check target to build tests
-  add_custom_target(check COMMAND ${CMAKE_CTEST_COMMAND})
-  enable_testing()
-
-  include_directories(${GTEST_INCLUDE_DIR})
-  include_directories(../include)
-
-  link_directories(${GTEST_LIB_DIR})
-
-  set(DPCTL_C_API_TEST_CASES
-    test_sycl_device_interface
-    test_sycl_kernel_interface
-    test_sycl_platform_interface
-    test_sycl_program_interface
-    test_sycl_queue_interface
-    test_sycl_queue_manager
-    test_sycl_usm_interface
-  )
-  add_test(NAME ${TEST_CASE} COMMAND ${TEST_CASE})
-  add_dependencies(check ${TEST_CASE})
-endforeach()
-=======
 # Copy the spir-v input files to test build directory
 set(spirv-test-files
     multi_kernel.spv
@@ -47,5 +24,4 @@
     dpctl_c_api_tests ${CMAKE_THREAD_LIBS_INIT} GTest::GTest DPPLSyclInterface
 )
 gtest_discover_tests(dpctl_c_api_tests)
-add_dependencies(check dpctl_c_api_tests)
->>>>>>> d0202c22
+add_dependencies(check dpctl_c_api_tests)