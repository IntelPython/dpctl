<<<<<<< HEAD
find_package(GTest REQUIRED)

# We need thread support for gtest
find_package(Threads REQUIRED)

set(CMAKE_CTEST_COMMAND ctest -V)

# Emulate autotools like make check target to build tests
add_custom_target(check COMMAND ${CMAKE_CTEST_COMMAND})
enable_testing()

include_directories(${GTEST_INCLUDE_DIR})
include_directories(../include)

link_directories(${GTEST_LIB_DIR})

set(PYDPPL_BACKEND_TEST_CASES
  test_sycl_kernel_interface
  test_sycl_platform_interface
  test_sycl_program_interface
  test_sycl_queue_interface
  test_sycl_queue_manager
)

# Copy the spir-v input files to test build directory
set(spirv-test-files
  multi_kernel.spv
)
foreach(tf ${spirv-test-files})
  file(COPY ${tf} DESTINATION ${CMAKE_CURRENT_BINARY_DIR})
endforeach()

foreach(TEST_CASE ${PYDPPL_BACKEND_TEST_CASES})
  add_executable(${TEST_CASE} EXCLUDE_FROM_ALL ${TEST_CASE}.cpp)
  target_link_libraries(
    ${TEST_CASE} ${CMAKE_THREAD_LIBS_INIT} GTest::GTest DPPLSyclInterface
=======
string(COMPARE EQUAL "${GTEST_INCLUDE_DIR}" "" no_gtest_incl_dir)
string(COMPARE EQUAL "${GTEST_LIB_DIR}" "" no_gtest_lib_dir)

if(${no_gtest_incl_dir} OR ${no_gtest_lib_dir})
    message(WARNING
            "GTest is needed to test dpCtl's C API test cases.  Pass in \
            -DGTEST_INCLUDE_DIR and -DGTEST_LIB_DIR when you configure Cmake if\
             you wish to run dpCtl backend tests."
    )
else()
  # We need thread support for gtest
  find_package(Threads REQUIRED)

  set(CMAKE_CTEST_COMMAND ctest -V)

  # Emulate autotools like make check target to build tests
  add_custom_target(check COMMAND ${CMAKE_CTEST_COMMAND})
  enable_testing()

  include_directories(${GTEST_INCLUDE_DIR})
  include_directories(../include)

  link_directories(${GTEST_LIB_DIR})

  set(DPCTL_C_API_TEST_CASES
    test_sycl_device_interface
    test_sycl_kernel_interface
    test_sycl_platform_interface
    test_sycl_program_interface
    test_sycl_queue_interface
    test_sycl_queue_manager
    test_sycl_usm_interface
>>>>>>> 2010cbb2
  )
  add_test(NAME ${TEST_CASE} COMMAND ${TEST_CASE})
  add_dependencies(check ${TEST_CASE})
endforeach()<|MERGE_RESOLUTION|>--- conflicted
+++ resolved
@@ -1,41 +1,3 @@
-<<<<<<< HEAD
-find_package(GTest REQUIRED)
-
-# We need thread support for gtest
-find_package(Threads REQUIRED)
-
-set(CMAKE_CTEST_COMMAND ctest -V)
-
-# Emulate autotools like make check target to build tests
-add_custom_target(check COMMAND ${CMAKE_CTEST_COMMAND})
-enable_testing()
-
-include_directories(${GTEST_INCLUDE_DIR})
-include_directories(../include)
-
-link_directories(${GTEST_LIB_DIR})
-
-set(PYDPPL_BACKEND_TEST_CASES
-  test_sycl_kernel_interface
-  test_sycl_platform_interface
-  test_sycl_program_interface
-  test_sycl_queue_interface
-  test_sycl_queue_manager
-)
-
-# Copy the spir-v input files to test build directory
-set(spirv-test-files
-  multi_kernel.spv
-)
-foreach(tf ${spirv-test-files})
-  file(COPY ${tf} DESTINATION ${CMAKE_CURRENT_BINARY_DIR})
-endforeach()
-
-foreach(TEST_CASE ${PYDPPL_BACKEND_TEST_CASES})
-  add_executable(${TEST_CASE} EXCLUDE_FROM_ALL ${TEST_CASE}.cpp)
-  target_link_libraries(
-    ${TEST_CASE} ${CMAKE_THREAD_LIBS_INIT} GTest::GTest DPPLSyclInterface
-=======
 string(COMPARE EQUAL "${GTEST_INCLUDE_DIR}" "" no_gtest_incl_dir)
 string(COMPARE EQUAL "${GTEST_LIB_DIR}" "" no_gtest_lib_dir)
 
@@ -68,7 +30,6 @@
     test_sycl_queue_interface
     test_sycl_queue_manager
     test_sycl_usm_interface
->>>>>>> 2010cbb2
   )
   add_test(NAME ${TEST_CASE} COMMAND ${TEST_CASE})
   add_dependencies(check ${TEST_CASE})
