#                      Data Parallel Control (dpCtl)
#
# Copyright 2020-2021 Intel Corporation
#
# Licensed under the Apache License, Version 2.0 (the "License");
# you may not use this file except in compliance with the License.
# You may obtain a copy of the License at
#
#    http://www.apache.org/licenses/LICENSE-2.0
#
# Unless required by applicable law or agreed to in writing, software
# distributed under the License is distributed on an "AS IS" BASIS,
# WITHOUT WARRANTIES OR CONDITIONS OF ANY KIND, either express or implied.
# See the License for the specific language governing permissions and
# limitations under the License.

# distutils: language = c++
# cython: language_level=3

"""This file defines the Cython extern types for the functions and opaque data
types defined by dpctl's C API.
"""

from libcpp cimport bool
from libc.stdint cimport uint32_t


cdef extern from "dpctl_utils.h":
    cdef void DPCTLCString_Delete(const char *str)
    cdef void DPCTLSize_t_Array_Delete(size_t *arr)


cdef extern from "dpctl_sycl_enum_types.h":
    cdef enum _backend_type 'DPCTLSyclBackendType':
        _ALL_BACKENDS    'DPCTL_ALL_BACKENDS'
        _CUDA            'DPCTL_CUDA'
        _HOST            'DPCTL_HOST'
        _LEVEL_ZERO      'DPCTL_LEVEL_ZERO'
        _OPENCL          'DPCTL_OPENCL'
        _UNKNOWN_BACKEND 'DPCTL_UNKNOWN_BACKEND'

    ctypedef _backend_type DPCTLSyclBackendType

    cdef enum _device_type 'DPCTLSyclDeviceType':
        _ACCELERATOR    'DPCTL_ACCELERATOR'
        _ALL_DEVICES    'DPCTL_ALL'
        _AUTOMATIC      'DPCTL_AUTOMATIC'
        _CPU            'DPCTL_CPU'
        _CUSTOM         'DPCTL_CUSTOM'
        _GPU            'DPCTL_GPU'
        _HOST_DEVICE    'DPCTL_HOST_DEVICE'
        _UNKNOWN_DEVICE 'DPCTL_UNKNOWN_DEVICE'

    ctypedef _device_type DPCTLSyclDeviceType

    cdef enum _arg_data_type 'DPCTLKernelArgType':
        _CHAR               'DPCTL_CHAR',
        _SIGNED_CHAR        'DPCTL_SIGNED_CHAR',
        _UNSIGNED_CHAR      'DPCTL_UNSIGNED_CHAR',
        _SHORT              'DPCTL_SHORT',
        _INT                'DPCTL_INT',
        _UNSIGNED_INT       'DPCTL_UNSIGNED_INT',
        _UNSIGNED_INT8      'DPCTL_UNSIGNED_INT8',
        _LONG               'DPCTL_LONG',
        _UNSIGNED_LONG      'DPCTL_UNSIGNED_LONG',
        _LONG_LONG          'DPCTL_LONG_LONG',
        _UNSIGNED_LONG_LONG 'DPCTL_UNSIGNED_LONG_LONG',
        _SIZE_T             'DPCTL_SIZE_T',
        _FLOAT              'DPCTL_FLOAT',
        _DOUBLE             'DPCTL_DOUBLE',
        _LONG_DOUBLE        'DPCTL_DOUBLE',
        _VOID_PTR           'DPCTL_VOID_PTR'

    ctypedef _arg_data_type DPCTLKernelArgType

    cdef enum _aspect_type 'DPCTLSyclAspectType':
        _cpu                            'cpu',
        _gpu                            'gpu',
        _accelerator                    'accelerator',
        _custom                         'custom',
        _emulated                       'emulated',
        _host_debuggable                'host_debuggable',
        _fp16                           'fp16',
        _fp64                           'fp64',
        _atomic64                       'atomic64',
        _image                          'image',
        _online_compiler                'online_compiler',
        _online_linker                  'online_linker',
        _queue_profiling                'queue_profiling',
        _usm_device_allocations         'usm_device_allocations',
        _usm_host_allocations           'usm_host_allocations',
        _usm_atomic_host_allocations    'usm_atomic_host_allocations',
        _usm_shared_allocations         'usm_shared_allocations',
        _usm_atomic_shared_allocations  'usm_atomic_shared_allocations',
        _usm_system_allocations         'usm_system_allocations'

    ctypedef _aspect_type DPCTLSyclAspectType


cdef extern from "dpctl_sycl_types.h":
    cdef struct DPCTLOpaqueSyclContext
    cdef struct DPCTLOpaqueSyclDevice
    cdef struct DPCTLOpaqueSyclDeviceSelector
    cdef struct DPCTLOpaqueSyclEvent
    cdef struct DPCTLOpaqueSyclKernel
    cdef struct DPCTLOpaqueSyclPlatform
    cdef struct DPCTLOpaqueSyclProgram
    cdef struct DPCTLOpaqueSyclQueue
    cdef struct DPCTLOpaqueSyclUSM

    ctypedef DPCTLOpaqueSyclContext        *DPCTLSyclContextRef
    ctypedef DPCTLOpaqueSyclDevice         *DPCTLSyclDeviceRef
    ctypedef DPCTLOpaqueSyclDeviceSelector *DPCTLSyclDeviceSelectorRef
    ctypedef DPCTLOpaqueSyclEvent          *DPCTLSyclEventRef
    ctypedef DPCTLOpaqueSyclKernel         *DPCTLSyclKernelRef
    ctypedef DPCTLOpaqueSyclPlatform       *DPCTLSyclPlatformRef
    ctypedef DPCTLOpaqueSyclProgram        *DPCTLSyclProgramRef
    ctypedef DPCTLOpaqueSyclQueue          *DPCTLSyclQueueRef
    ctypedef DPCTLOpaqueSyclUSM            *DPCTLSyclUSMRef


cdef extern from "dpctl_sycl_device_interface.h":
    cdef bool DPCTLDevice_AreEq(const DPCTLSyclDeviceRef DRef1,
                                const DPCTLSyclDeviceRef DRef2)
    cdef DPCTLSyclDeviceRef DPCTLDevice_Copy(const DPCTLSyclDeviceRef DRef)
    cdef DPCTLSyclDeviceRef DPCTLDevice_Create()
    cdef DPCTLSyclDeviceRef DPCTLDevice_CreateFromSelector(
        const DPCTLSyclDeviceSelectorRef DSRef)
    cdef void DPCTLDevice_DumpInfo(const DPCTLSyclDeviceRef DRef)
    cdef void DPCTLDevice_Delete(DPCTLSyclDeviceRef DRef)
    cdef DPCTLSyclBackendType DPCTLDevice_GetBackend(
        const DPCTLSyclDeviceRef DRef)
    cdef DPCTLSyclDeviceType DPCTLDevice_GetDeviceType(
        const DPCTLSyclDeviceRef DRef)
    cdef const char *DPCTLDevice_GetDriverInfo(const DPCTLSyclDeviceRef DRef)
    cdef uint32_t DPCTLDevice_GetMaxComputeUnits(const DPCTLSyclDeviceRef DRef)
    cdef uint32_t DPCTLDevice_GetMaxNumSubGroups(const DPCTLSyclDeviceRef DRef)
    cdef size_t DPCTLDevice_GetMaxWorkGroupSize(const DPCTLSyclDeviceRef DRef)
    cdef uint32_t DPCTLDevice_GetMaxWorkItemDims(const DPCTLSyclDeviceRef DRef)
    cdef size_t *DPCTLDevice_GetMaxWorkItemSizes(const DPCTLSyclDeviceRef DRef)
    cdef const char *DPCTLDevice_GetName(const DPCTLSyclDeviceRef DRef)
    cdef DPCTLSyclPlatformRef DPCTLDevice_GetPlatform(
        const DPCTLSyclDeviceRef DRef)
    cdef const char *DPCTLDevice_GetVendorName(const DPCTLSyclDeviceRef DRef)
    cdef bool DPCTLDevice_HasInt64BaseAtomics(const DPCTLSyclDeviceRef DRef)
    cdef bool DPCTLDevice_HasInt64ExtendedAtomics(const DPCTLSyclDeviceRef DRef)
    cdef bool DPCTLDevice_IsAccelerator(const DPCTLSyclDeviceRef DRef)
    cdef bool DPCTLDevice_IsCPU(const DPCTLSyclDeviceRef DRef)
    cdef bool DPCTLDevice_IsGPU(const DPCTLSyclDeviceRef DRef)
    cdef bool DPCTLDevice_IsHost(const DPCTLSyclDeviceRef DRef)
    cdef bool DPCTLDevice_IsHostUnifiedMemory(const DPCTLSyclDeviceRef DRef)
<<<<<<< HEAD
    cpdef uint32_t DPCTLDevice_GetMaxComputeUnits(const DPCTLSyclDeviceRef DRef)
    cpdef uint32_t DPCTLDevice_GetMaxWorkItemDims(const DPCTLSyclDeviceRef DRef)
    cpdef size_t *DPCTLDevice_GetMaxWorkItemSizes(const DPCTLSyclDeviceRef DRef)
    cpdef size_t DPCTLDevice_GetMaxWorkGroupSize(const DPCTLSyclDeviceRef DRef)
    cpdef uint32_t DPCTLDevice_GetMaxNumSubGroups(const DPCTLSyclDeviceRef DRef)
    cpdef bool DPCTLDevice_HasInt64BaseAtomics(const DPCTLSyclDeviceRef DRef)
    cpdef bool DPCTLDevice_HasInt64ExtendedAtomics(
        const DPCTLSyclDeviceRef DRef)
    cpdef bool DPCTLDevice_HasAspect(
        const DPCTLSyclDeviceRef DRef, const DPCTLSyclAspectType AT)
=======
>>>>>>> a0495d44


cdef extern from "dpctl_sycl_device_selector_interface.h":
    DPCTLSyclDeviceSelectorRef DPCTLAcceleratorSelector_Create()
    DPCTLSyclDeviceSelectorRef DPCTLDefaultSelector_Create()
    DPCTLSyclDeviceSelectorRef DPCTLCPUSelector_Create()
    DPCTLSyclDeviceSelectorRef DPCTLFilterSelector_Create(
        const char *filter_str)
    DPCTLSyclDeviceSelectorRef DPCTLGPUSelector_Create()
    DPCTLSyclDeviceSelectorRef DPCTLHostSelector_Create()
    void DPCTLDeviceSelector_Delete(DPCTLSyclDeviceSelectorRef DSRef)


cdef extern from "dpctl_sycl_event_interface.h":
    cdef void DPCTLEvent_Wait(DPCTLSyclEventRef ERef)
    cdef void DPCTLEvent_Delete(DPCTLSyclEventRef ERef)


cdef extern from "dpctl_sycl_kernel_interface.h":
    cdef const char* DPCTLKernel_GetFunctionName(const DPCTLSyclKernelRef KRef)
    cdef size_t DPCTLKernel_GetNumArgs(const DPCTLSyclKernelRef KRef)
    cdef void DPCTLKernel_Delete(DPCTLSyclKernelRef KRef)


cdef extern from "dpctl_sycl_platform_interface.h":
    cdef void DPCTLPlatform_Delete()
    cdef size_t DPCTLPlatform_GetNumNonHostPlatforms()
    cdef void DPCTLPlatform_DumpInfo()
    cdef size_t DPCTLPlatform_GetNumNonHostBackends()
    cdef DPCTLSyclBackendType *DPCTLPlatform_GetListOfNonHostBackends()
    cdef void DPCTLPlatform_DeleteListOfBackends(DPCTLSyclBackendType * BEs)


cdef extern from "dpctl_sycl_context_interface.h":
    cdef bool DPCTLContext_AreEq(const DPCTLSyclContextRef CtxRef1,
                                 const DPCTLSyclContextRef CtxRef2)
    cdef DPCTLSyclBackendType DPCTLContext_GetBackend(
        const DPCTLSyclContextRef CtxRef)
    cdef void DPCTLContext_Delete(DPCTLSyclContextRef CtxRef)


cdef extern from "dpctl_sycl_program_interface.h":
    cdef DPCTLSyclProgramRef DPCTLProgram_CreateFromSpirv(
        const DPCTLSyclContextRef Ctx,
        const void *IL,
        size_t Length,
        const char *CompileOpts)
    cdef DPCTLSyclProgramRef DPCTLProgram_CreateFromOCLSource(
        const DPCTLSyclContextRef Ctx,
        const char *Source,
        const char *CompileOpts)
    cdef DPCTLSyclKernelRef DPCTLProgram_GetKernel(
        DPCTLSyclProgramRef PRef,
        const char *KernelName)
    cdef bool DPCTLProgram_HasKernel(DPCTLSyclProgramRef PRef,
                                     const char *KernelName)
    cdef void DPCTLProgram_Delete(DPCTLSyclProgramRef PRef)


cdef extern from "dpctl_sycl_queue_interface.h":
    cdef bool DPCTLQueue_AreEq(const DPCTLSyclQueueRef QRef1,
                               const DPCTLSyclQueueRef QRef2)
    cdef void DPCTLQueue_Delete(DPCTLSyclQueueRef QRef)
    cdef DPCTLSyclBackendType DPCTLQueue_GetBackend(const DPCTLSyclQueueRef Q)
    cdef DPCTLSyclContextRef DPCTLQueue_GetContext(const DPCTLSyclQueueRef Q)
    cdef DPCTLSyclDeviceRef DPCTLQueue_GetDevice(const DPCTLSyclQueueRef Q)
    cdef DPCTLSyclEventRef  DPCTLQueue_SubmitRange(
        const DPCTLSyclKernelRef Ref,
        const DPCTLSyclQueueRef QRef,
        void **Args,
        const DPCTLKernelArgType *ArgTypes,
        size_t NArgs,
        const size_t Range[3],
        size_t NDims,
        const DPCTLSyclEventRef *DepEvents,
        size_t NDepEvents)
    cdef DPCTLSyclEventRef DPCTLQueue_SubmitNDRange(
        const DPCTLSyclKernelRef Ref,
        const DPCTLSyclQueueRef QRef,
        void **Args,
        const DPCTLKernelArgType *ArgTypes,
        size_t NArgs,
        const size_t gRange[3],
        const size_t lRange[3],
        size_t NDims,
        const DPCTLSyclEventRef *DepEvents,
        size_t NDepEvents)
    cdef void DPCTLQueue_Wait(const DPCTLSyclQueueRef QRef)
    cdef void DPCTLQueue_Memcpy(
        const DPCTLSyclQueueRef Q,
        void *Dest,
        const void *Src,
        size_t Count)
    cdef void DPCTLQueue_Prefetch(
        const DPCTLSyclQueueRef Q,
        const void *Src,
        size_t Count)
    cdef void DPCTLQueue_MemAdvise(
        const DPCTLSyclQueueRef Q,
        const void *Src,
        size_t Count,
        int Advice)


cdef extern from "dpctl_sycl_queue_manager.h":
    cdef DPCTLSyclQueueRef DPCTLQueueMgr_GetCurrentQueue()
    cdef size_t DPCTLQueueMgr_GetNumQueues(DPCTLSyclBackendType BETy,
                                           DPCTLSyclDeviceType DeviceTy)
    cdef size_t DPCTLQueueMgr_GetNumActivatedQueues()
    cdef DPCTLSyclQueueRef DPCTLQueueMgr_GetQueue(
        DPCTLSyclBackendType BETy,
        DPCTLSyclDeviceType DeviceTy,
        size_t DNum)
    cdef bool DPCTLQueueMgr_IsCurrentQueue(const DPCTLSyclQueueRef QRef)
    cdef void DPCTLQueueMgr_PopQueue()
    cdef DPCTLSyclQueueRef DPCTLQueueMgr_PushQueue(
        DPCTLSyclBackendType BETy,
        DPCTLSyclDeviceType DeviceTy,
        size_t DNum)
    cdef DPCTLSyclQueueRef DPCTLQueueMgr_SetAsDefaultQueue(
        DPCTLSyclBackendType BETy,
        DPCTLSyclDeviceType DeviceTy,
        size_t DNum)
    cdef DPCTLSyclQueueRef DPCTLQueueMgr_GetQueueFromContextAndDevice(
        DPCTLSyclContextRef CRef,
        DPCTLSyclDeviceRef DRef)


cdef extern from "dpctl_sycl_usm_interface.h":
    cdef DPCTLSyclUSMRef DPCTLmalloc_shared(
        size_t size,
        DPCTLSyclQueueRef QRef)
    cdef DPCTLSyclUSMRef DPCTLmalloc_host(
        size_t size,
        DPCTLSyclQueueRef QRef)
    cdef DPCTLSyclUSMRef DPCTLmalloc_device(size_t size, DPCTLSyclQueueRef QRef)
    cdef DPCTLSyclUSMRef DPCTLaligned_alloc_shared(
        size_t alignment,
        size_t size,
        DPCTLSyclQueueRef QRef)
    cdef DPCTLSyclUSMRef DPCTLaligned_alloc_host(
        size_t alignment,
        size_t size,
        DPCTLSyclQueueRef QRef)
    cdef DPCTLSyclUSMRef DPCTLaligned_alloc_device(
        size_t alignment,
        size_t size,
        DPCTLSyclQueueRef QRef)
    cdef void DPCTLfree_with_queue(
        DPCTLSyclUSMRef MRef,
        DPCTLSyclQueueRef QRef)
    cdef void DPCTLfree_with_context(
        DPCTLSyclUSMRef MRef,
        DPCTLSyclContextRef CRef)
    cdef const char* DPCTLUSM_GetPointerType(
        DPCTLSyclUSMRef MRef,
        DPCTLSyclContextRef CRef)
    cdef DPCTLSyclDeviceRef DPCTLUSM_GetPointerDevice(
        DPCTLSyclUSMRef MRef,
        DPCTLSyclContextRef CRef)<|MERGE_RESOLUTION|>--- conflicted
+++ resolved
@@ -149,19 +149,8 @@
     cdef bool DPCTLDevice_IsGPU(const DPCTLSyclDeviceRef DRef)
     cdef bool DPCTLDevice_IsHost(const DPCTLSyclDeviceRef DRef)
     cdef bool DPCTLDevice_IsHostUnifiedMemory(const DPCTLSyclDeviceRef DRef)
-<<<<<<< HEAD
-    cpdef uint32_t DPCTLDevice_GetMaxComputeUnits(const DPCTLSyclDeviceRef DRef)
-    cpdef uint32_t DPCTLDevice_GetMaxWorkItemDims(const DPCTLSyclDeviceRef DRef)
-    cpdef size_t *DPCTLDevice_GetMaxWorkItemSizes(const DPCTLSyclDeviceRef DRef)
-    cpdef size_t DPCTLDevice_GetMaxWorkGroupSize(const DPCTLSyclDeviceRef DRef)
-    cpdef uint32_t DPCTLDevice_GetMaxNumSubGroups(const DPCTLSyclDeviceRef DRef)
-    cpdef bool DPCTLDevice_HasInt64BaseAtomics(const DPCTLSyclDeviceRef DRef)
-    cpdef bool DPCTLDevice_HasInt64ExtendedAtomics(
-        const DPCTLSyclDeviceRef DRef)
     cpdef bool DPCTLDevice_HasAspect(
         const DPCTLSyclDeviceRef DRef, const DPCTLSyclAspectType AT)
-=======
->>>>>>> a0495d44
 
 
 cdef extern from "dpctl_sycl_device_selector_interface.h":
