--- conflicted
+++ resolved
@@ -76,12 +76,11 @@
 
     ctypedef _arg_data_type DPCTLKernelArgType
 
-<<<<<<< HEAD
     ctypedef enum _queue_property_type 'DPCTLQueuePropertyType':
         _DEFAULT_PROPERTY   'DPCTL_DEFAULT_PROPERTY'
         _ENABLE_PROFILING   'DPCTL_ENABLE_PROFILING'
         _IN_ORDER           'DPCTL_IN_ORDER'
-=======
+
     cdef enum _aspect_type 'DPCTLSyclAspectType':
         _host                               'host',
         _cpu                                'cpu',
@@ -103,7 +102,6 @@
         _usm_system_allocator               'usm_system_allocator'
 
     ctypedef _aspect_type DPCTLSyclAspectType
->>>>>>> 5db1d6f8
 
 
 cdef extern from "dpctl_sycl_types.h":
