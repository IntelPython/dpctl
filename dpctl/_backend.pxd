--- conflicted
+++ resolved
@@ -180,10 +180,8 @@
     cdef uint32_t DPCTLDevice_GetPreferredVectorWidthHalf(const DPCTLSyclDeviceRef DRef)
     cpdef bool DPCTLDevice_HasAspect(
         const DPCTLSyclDeviceRef DRef, DPCTLSyclAspectType AT)
-<<<<<<< HEAD
     cdef uint32_t DPCTLDevice_GetMaxReadImageArgs(const DPCTLSyclDeviceRef DRef)
     cdef uint32_t DPCTLDevice_GetMaxWriteImageArgs(const DPCTLSyclDeviceRef DRef)
-=======
     cdef DPCTLDeviceVectorRef DPCTLDevice_CreateSubDevicesEqually(
         const DPCTLSyclDeviceRef DRef, size_t count)
     cdef DPCTLDeviceVectorRef DPCTLDevice_CreateSubDevicesByCounts(
@@ -191,7 +189,6 @@
     cdef DPCTLDeviceVectorRef DPCTLDevice_CreateSubDevicesByAffinity(
         const DPCTLSyclDeviceRef DRef,
         DPCTLPartitionAffinityDomainType PartitionAffinityDomainTy)
->>>>>>> c3b91990
 
 
 cdef extern from "dpctl_sycl_device_manager.h":
