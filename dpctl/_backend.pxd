--- conflicted
+++ resolved
@@ -145,10 +145,8 @@
     cdef bool DPCTLDevice_IsGPU(const DPCTLSyclDeviceRef DRef)
     cdef bool DPCTLDevice_IsHost(const DPCTLSyclDeviceRef DRef)
     cdef bool DPCTLDevice_IsHostUnifiedMemory(const DPCTLSyclDeviceRef DRef)
-<<<<<<< HEAD
     cdef bool DPCTLDevice_GetSubGroupIndependentForwardProgress(const DPCTLSyclDeviceRef DRef)
     cdef uint32_t DPCTLDevice_GetPreferredVectorWidthChar(const DPCTLSyclDeviceRef DRef)
-=======
     cpdef bool DPCTLDevice_HasAspect(
         const DPCTLSyclDeviceRef DRef, DPCTLSyclAspectType AT)
 
@@ -166,7 +164,6 @@
     cdef DPCTLDeviceVectorRef DPCTLDeviceMgr_GetDevices(int device_identifier)
     cdef size_t DPCTLDeviceMgr_GetNumDevices(int device_identifier)
     cdef void DPCTLDeviceMgr_PrintDeviceInfo(const DPCTLSyclDeviceRef DRef)
->>>>>>> 5db1d6f8
 
 
 cdef extern from "dpctl_sycl_device_selector_interface.h":
