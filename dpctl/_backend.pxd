#                      Data Parallel Control (dpctl)
#
# Copyright 2020-2021 Intel Corporation
#
# Licensed under the Apache License, Version 2.0 (the "License");
# you may not use this file except in compliance with the License.
# You may obtain a copy of the License at
#
#    http://www.apache.org/licenses/LICENSE-2.0
#
# Unless required by applicable law or agreed to in writing, software
# distributed under the License is distributed on an "AS IS" BASIS,
# WITHOUT WARRANTIES OR CONDITIONS OF ANY KIND, either express or implied.
# See the License for the specific language governing permissions and
# limitations under the License.

# distutils: language = c++
# cython: language_level=3

"""This file defines the Cython extern types for the functions and opaque data
types defined by dpctl's C API.
"""

from libcpp cimport bool
from libc.stdint cimport uint32_t


cdef extern from "dpctl_error_handler_type.h":
    ctypedef void error_handler_callback(int err_code)

cdef extern from "dpctl_utils.h":
    cdef void DPCTLCString_Delete(const char *str)
    cdef void DPCTLSize_t_Array_Delete(size_t *arr)


cdef extern from "dpctl_sycl_enum_types.h":
    cdef enum _backend_type 'DPCTLSyclBackendType':
        _ALL_BACKENDS    'DPCTL_ALL_BACKENDS'
        _CUDA            'DPCTL_CUDA'
        _HOST            'DPCTL_HOST'
        _LEVEL_ZERO      'DPCTL_LEVEL_ZERO'
        _OPENCL          'DPCTL_OPENCL'
        _UNKNOWN_BACKEND 'DPCTL_UNKNOWN_BACKEND'

    ctypedef _backend_type DPCTLSyclBackendType

    cdef enum _device_type 'DPCTLSyclDeviceType':
        _ACCELERATOR    'DPCTL_ACCELERATOR'
        _ALL_DEVICES    'DPCTL_ALL'
        _AUTOMATIC      'DPCTL_AUTOMATIC'
        _CPU            'DPCTL_CPU'
        _CUSTOM         'DPCTL_CUSTOM'
        _GPU            'DPCTL_GPU'
        _HOST_DEVICE    'DPCTL_HOST_DEVICE'
        _UNKNOWN_DEVICE 'DPCTL_UNKNOWN_DEVICE'

    ctypedef _device_type DPCTLSyclDeviceType

    cdef enum _arg_data_type 'DPCTLKernelArgType':
        _CHAR               'DPCTL_CHAR',
        _SIGNED_CHAR        'DPCTL_SIGNED_CHAR',
        _UNSIGNED_CHAR      'DPCTL_UNSIGNED_CHAR',
        _SHORT              'DPCTL_SHORT',
        _INT                'DPCTL_INT',
        _UNSIGNED_INT       'DPCTL_UNSIGNED_INT',
        _UNSIGNED_INT8      'DPCTL_UNSIGNED_INT8',
        _LONG               'DPCTL_LONG',
        _UNSIGNED_LONG      'DPCTL_UNSIGNED_LONG',
        _LONG_LONG          'DPCTL_LONG_LONG',
        _UNSIGNED_LONG_LONG 'DPCTL_UNSIGNED_LONG_LONG',
        _SIZE_T             'DPCTL_SIZE_T',
        _FLOAT              'DPCTL_FLOAT',
        _DOUBLE             'DPCTL_DOUBLE',
        _LONG_DOUBLE        'DPCTL_DOUBLE',
        _VOID_PTR           'DPCTL_VOID_PTR'

    ctypedef _arg_data_type DPCTLKernelArgType

    ctypedef enum _queue_property_type 'DPCTLQueuePropertyType':
        _DEFAULT_PROPERTY   'DPCTL_DEFAULT_PROPERTY'
        _ENABLE_PROFILING   'DPCTL_ENABLE_PROFILING'
        _IN_ORDER           'DPCTL_IN_ORDER'

    cdef enum _aspect_type 'DPCTLSyclAspectType':
        _host                               'host',
        _cpu                                'cpu',
        _gpu                                'gpu',
        _accelerator                        'accelerator',
        _custom                             'custom',
        _fp16                               'fp16',
        _fp64                               'fp64',
        _int64_base_atomics                 'int64_base_atomics',
        _int64_extended_atomics             'int64_extended_atomics',
        _image                              'image',
        _online_compiler                    'online_compiler',
        _online_linker                      'online_linker',
        _queue_profiling                    'queue_profiling',
        _usm_device_allocations             'usm_device_allocations',
        _usm_host_allocations               'usm_host_allocations',
        _usm_shared_allocations             'usm_shared_allocations',
        _usm_restricted_shared_allocations  'usm_restricted_shared_allocations',
        _usm_system_allocator               'usm_system_allocator'

    ctypedef _aspect_type DPCTLSyclAspectType


    cdef enum _partition_affinity_domain_type 'DPCTLPartitionAffinityDomainType':
        _not_applicable                     'not_applicable',
        _numa                               'numa',
        _L4_cache                           'L4_cache',
        _L3_cache                           'L3_cache',
        _L2_cache                           'L2_cache',
        _L1_cache                           'L1_cache',
        _next_partitionable                 'next_partitionable',

    ctypedef _partition_affinity_domain_type DPCTLPartitionAffinityDomainType


cdef extern from "dpctl_sycl_types.h":
    cdef struct DPCTLOpaqueSyclContext
    cdef struct DPCTLOpaqueSyclDevice
    cdef struct DPCTLOpaqueSyclDeviceSelector
    cdef struct DPCTLOpaqueSyclEvent
    cdef struct DPCTLOpaqueSyclKernel
    cdef struct DPCTLOpaqueSyclPlatform
    cdef struct DPCTLOpaqueSyclProgram
    cdef struct DPCTLOpaqueSyclQueue
    cdef struct DPCTLOpaqueSyclUSM

    ctypedef DPCTLOpaqueSyclContext        *DPCTLSyclContextRef
    ctypedef DPCTLOpaqueSyclDevice         *DPCTLSyclDeviceRef
    ctypedef DPCTLOpaqueSyclDeviceSelector *DPCTLSyclDeviceSelectorRef
    ctypedef DPCTLOpaqueSyclEvent          *DPCTLSyclEventRef
    ctypedef DPCTLOpaqueSyclKernel         *DPCTLSyclKernelRef
    ctypedef DPCTLOpaqueSyclPlatform       *DPCTLSyclPlatformRef
    ctypedef DPCTLOpaqueSyclProgram        *DPCTLSyclProgramRef
    ctypedef DPCTLOpaqueSyclQueue          *DPCTLSyclQueueRef
    ctypedef DPCTLOpaqueSyclUSM            *DPCTLSyclUSMRef


cdef extern from "dpctl_sycl_device_manager.h":
    cdef struct DPCTLDeviceVector
    ctypedef DPCTLDeviceVector *DPCTLDeviceVectorRef


cdef extern from "dpctl_sycl_device_interface.h":
    cdef bool DPCTLDevice_AreEq(const DPCTLSyclDeviceRef DRef1,
                                const DPCTLSyclDeviceRef DRef2)
    cdef DPCTLSyclDeviceRef DPCTLDevice_Copy(const DPCTLSyclDeviceRef DRef)
    cdef DPCTLSyclDeviceRef DPCTLDevice_Create()
    cdef DPCTLSyclDeviceRef DPCTLDevice_CreateFromSelector(
        const DPCTLSyclDeviceSelectorRef DSRef)
    cdef void DPCTLDevice_Delete(DPCTLSyclDeviceRef DRef)
    cdef DPCTLSyclBackendType DPCTLDevice_GetBackend(
        const DPCTLSyclDeviceRef DRef)
    cdef DPCTLSyclDeviceType DPCTLDevice_GetDeviceType(
        const DPCTLSyclDeviceRef DRef)
    cdef const char *DPCTLDevice_GetDriverInfo(const DPCTLSyclDeviceRef DRef)
    cdef uint32_t DPCTLDevice_GetMaxComputeUnits(const DPCTLSyclDeviceRef DRef)
    cdef uint32_t DPCTLDevice_GetMaxNumSubGroups(const DPCTLSyclDeviceRef DRef)
    cdef size_t DPCTLDevice_GetMaxWorkGroupSize(const DPCTLSyclDeviceRef DRef)
    cdef uint32_t DPCTLDevice_GetMaxWorkItemDims(const DPCTLSyclDeviceRef DRef)
    cdef size_t *DPCTLDevice_GetMaxWorkItemSizes(const DPCTLSyclDeviceRef DRef)
    cdef const char *DPCTLDevice_GetName(const DPCTLSyclDeviceRef DRef)
    cdef DPCTLSyclPlatformRef DPCTLDevice_GetPlatform(
        const DPCTLSyclDeviceRef DRef)
    cdef const char *DPCTLDevice_GetVendorName(const DPCTLSyclDeviceRef DRef)
    cdef bool DPCTLDevice_IsAccelerator(const DPCTLSyclDeviceRef DRef)
    cdef bool DPCTLDevice_IsCPU(const DPCTLSyclDeviceRef DRef)
    cdef bool DPCTLDevice_IsGPU(const DPCTLSyclDeviceRef DRef)
    cdef bool DPCTLDevice_IsHost(const DPCTLSyclDeviceRef DRef)
    cdef bool DPCTLDevice_IsHostUnifiedMemory(const DPCTLSyclDeviceRef DRef)
    cdef bool DPCTLDevice_GetSubGroupIndependentForwardProgress(const DPCTLSyclDeviceRef DRef)
    cdef uint32_t DPCTLDevice_GetPreferredVectorWidthChar(const DPCTLSyclDeviceRef DRef)
    cdef uint32_t DPCTLDevice_GetPreferredVectorWidthShort(const DPCTLSyclDeviceRef DRef)
    cdef uint32_t DPCTLDevice_GetPreferredVectorWidthInt(const DPCTLSyclDeviceRef DRef)
    cdef uint32_t DPCTLDevice_GetPreferredVectorWidthLong(const DPCTLSyclDeviceRef DRef)
    cdef uint32_t DPCTLDevice_GetPreferredVectorWidthFloat(const DPCTLSyclDeviceRef DRef)
    cdef uint32_t DPCTLDevice_GetPreferredVectorWidthDouble(const DPCTLSyclDeviceRef DRef)
    cdef uint32_t DPCTLDevice_GetPreferredVectorWidthHalf(const DPCTLSyclDeviceRef DRef)
    cpdef bool DPCTLDevice_HasAspect(
        const DPCTLSyclDeviceRef DRef, DPCTLSyclAspectType AT)
<<<<<<< HEAD
    cdef uint32_t DPCTLDevice_GetMaxReadImageArgs(const DPCTLSyclDeviceRef DRef)
    cdef uint32_t DPCTLDevice_GetMaxWriteImageArgs(const DPCTLSyclDeviceRef DRef)
=======
    cdef size_t DPCTLDevice_GetImage2dMaxWidth(const DPCTLSyclDeviceRef DRef)
    cdef size_t DPCTLDevice_GetImage2dMaxHeight(const DPCTLSyclDeviceRef DRef)
    cdef size_t DPCTLDevice_GetImage3dMaxWidth(const DPCTLSyclDeviceRef DRef)
    cdef size_t DPCTLDevice_GetImage3dMaxHeight(const DPCTLSyclDeviceRef DRef)
    cdef size_t DPCTLDevice_GetImage3dMaxDepth(const DPCTLSyclDeviceRef DRef)
>>>>>>> ffd10429
    cdef DPCTLDeviceVectorRef DPCTLDevice_CreateSubDevicesEqually(
        const DPCTLSyclDeviceRef DRef, size_t count)
    cdef DPCTLDeviceVectorRef DPCTLDevice_CreateSubDevicesByCounts(
        const DPCTLSyclDeviceRef DRef, size_t *counts, size_t ncounts)
    cdef DPCTLDeviceVectorRef DPCTLDevice_CreateSubDevicesByAffinity(
        const DPCTLSyclDeviceRef DRef,
        DPCTLPartitionAffinityDomainType PartitionAffinityDomainTy)


cdef extern from "dpctl_sycl_device_manager.h":
    cdef DPCTLDeviceVectorRef DPCTLDeviceVector_CreateFromArray(
        size_t nelems,
        DPCTLSyclDeviceRef *elems)
    cdef void DPCTLDeviceVector_Delete(DPCTLDeviceVectorRef DVRef)
    cdef void DPCTLDeviceVector_Clear(DPCTLDeviceVectorRef DVRef)
    cdef size_t DPCTLDeviceVector_Size(DPCTLDeviceVectorRef DVRef)
    cdef DPCTLSyclDeviceRef DPCTLDeviceVector_GetAt(
        DPCTLDeviceVectorRef DVRef,
        size_t index)
    cdef DPCTLDeviceVectorRef DPCTLDeviceMgr_GetDevices(int device_identifier)
    cdef size_t DPCTLDeviceMgr_GetNumDevices(int device_identifier)
    cdef void DPCTLDeviceMgr_PrintDeviceInfo(const DPCTLSyclDeviceRef DRef)
    cdef DPCTLSyclContextRef DPCTLDeviceMgr_GetCachedContext(
        const DPCTLSyclDeviceRef DRef)


cdef extern from "dpctl_sycl_device_selector_interface.h":
    DPCTLSyclDeviceSelectorRef DPCTLAcceleratorSelector_Create()
    DPCTLSyclDeviceSelectorRef DPCTLDefaultSelector_Create()
    DPCTLSyclDeviceSelectorRef DPCTLCPUSelector_Create()
    DPCTLSyclDeviceSelectorRef DPCTLFilterSelector_Create(const char *)
    DPCTLSyclDeviceSelectorRef DPCTLGPUSelector_Create()
    DPCTLSyclDeviceSelectorRef DPCTLHostSelector_Create()
    void DPCTLDeviceSelector_Delete(DPCTLSyclDeviceSelectorRef)
    int DPCTLDeviceSelector_Score(DPCTLSyclDeviceSelectorRef, DPCTLSyclDeviceRef)


cdef extern from "dpctl_sycl_event_interface.h":
    cdef void DPCTLEvent_Wait(DPCTLSyclEventRef ERef)
    cdef void DPCTLEvent_Delete(DPCTLSyclEventRef ERef)


cdef extern from "dpctl_sycl_kernel_interface.h":
    cdef const char* DPCTLKernel_GetFunctionName(const DPCTLSyclKernelRef KRef)
    cdef size_t DPCTLKernel_GetNumArgs(const DPCTLSyclKernelRef KRef)
    cdef void DPCTLKernel_Delete(DPCTLSyclKernelRef KRef)


cdef extern from "dpctl_sycl_platform_manager.h":
    cdef struct DPCTLPlatformVector
    ctypedef DPCTLPlatformVector *DPCTLPlatformVectorRef

    cdef void DPCTLPlatformVector_Delete(DPCTLPlatformVectorRef)
    cdef void DPCTLPlatformVector_Clear(DPCTLPlatformVectorRef)
    cdef size_t DPCTLPlatformVector_Size(DPCTLPlatformVectorRef)
    cdef DPCTLSyclPlatformRef DPCTLPlatformVector_GetAt(
        DPCTLPlatformVectorRef,
        size_t index)
    cdef void DPCTLPlatformMgr_PrintInfo(const DPCTLSyclPlatformRef)


cdef extern from "dpctl_sycl_platform_interface.h":
    cdef DPCTLSyclPlatformRef DPCTLPlatform_Copy(const DPCTLSyclPlatformRef)
    cdef DPCTLSyclPlatformRef DPCTLPlatform_Create()
    cdef DPCTLSyclPlatformRef DPCTLPlatform_CreateFromSelector(
        const DPCTLSyclDeviceSelectorRef)
    cdef void DPCTLPlatform_Delete(DPCTLSyclPlatformRef)
    cdef DPCTLSyclBackendType DPCTLPlatform_GetBackend(
        const DPCTLSyclPlatformRef)
    cdef const char *DPCTLPlatform_GetName(const DPCTLSyclPlatformRef)
    cdef const char *DPCTLPlatform_GetVendor(const DPCTLSyclPlatformRef)
    cdef const char *DPCTLPlatform_GetVersion(const DPCTLSyclPlatformRef)
    cdef DPCTLPlatformVectorRef DPCTLPlatform_GetPlatforms()


cdef extern from "dpctl_sycl_context_interface.h":
    cdef DPCTLSyclContextRef DPCTLContext_Create(
        const DPCTLSyclDeviceRef DRef,
        error_handler_callback *error_handler,
        int properties)
    cdef DPCTLSyclContextRef DPCTLContext_CreateFromDevices(
        const DPCTLDeviceVectorRef DVRef,
        error_handler_callback *error_handler,
        int properties)
    cdef DPCTLSyclContextRef DPCTLContext_Copy(
        const DPCTLSyclContextRef CRef)
    cdef DPCTLDeviceVectorRef DPCTLContext_GetDevices(
        const DPCTLSyclContextRef CRef)
    cdef size_t DPCTLContext_DeviceCount(const DPCTLSyclContextRef CRef)
    cdef bool DPCTLContext_AreEq(const DPCTLSyclContextRef CtxRef1,
                                 const DPCTLSyclContextRef CtxRef2)
    cdef DPCTLSyclBackendType DPCTLContext_GetBackend(
        const DPCTLSyclContextRef CtxRef)
    cdef void DPCTLContext_Delete(DPCTLSyclContextRef CtxRef)


cdef extern from "dpctl_sycl_program_interface.h":
    cdef DPCTLSyclProgramRef DPCTLProgram_CreateFromSpirv(
        const DPCTLSyclContextRef Ctx,
        const void *IL,
        size_t Length,
        const char *CompileOpts)
    cdef DPCTLSyclProgramRef DPCTLProgram_CreateFromOCLSource(
        const DPCTLSyclContextRef Ctx,
        const char *Source,
        const char *CompileOpts)
    cdef DPCTLSyclKernelRef DPCTLProgram_GetKernel(
        DPCTLSyclProgramRef PRef,
        const char *KernelName)
    cdef bool DPCTLProgram_HasKernel(DPCTLSyclProgramRef PRef,
                                     const char *KernelName)
    cdef void DPCTLProgram_Delete(DPCTLSyclProgramRef PRef)


cdef extern from "dpctl_sycl_queue_interface.h":
    cdef bool DPCTLQueue_AreEq(const DPCTLSyclQueueRef QRef1,
                               const DPCTLSyclQueueRef QRef2)
    cdef DPCTLSyclQueueRef DPCTLQueue_Create(
        const DPCTLSyclContextRef CRef,
        const DPCTLSyclDeviceRef DRef,
        error_handler_callback *error_handler,
        int properties)
    cdef DPCTLSyclQueueRef DPCTLQueue_CreateForDevice(
        const DPCTLSyclDeviceRef dRef,
        error_handler_callback *handler,
        int properties)
    cdef void DPCTLQueue_Delete(DPCTLSyclQueueRef QRef)
    cdef DPCTLSyclQueueRef DPCTLQueue_Copy(DPCTLSyclQueueRef QRef)
    cdef DPCTLSyclBackendType DPCTLQueue_GetBackend(const DPCTLSyclQueueRef Q)
    cdef DPCTLSyclContextRef DPCTLQueue_GetContext(const DPCTLSyclQueueRef Q)
    cdef DPCTLSyclDeviceRef DPCTLQueue_GetDevice(const DPCTLSyclQueueRef Q)
    cdef DPCTLSyclEventRef  DPCTLQueue_SubmitRange(
        const DPCTLSyclKernelRef Ref,
        const DPCTLSyclQueueRef QRef,
        void **Args,
        const DPCTLKernelArgType *ArgTypes,
        size_t NArgs,
        const size_t Range[3],
        size_t NDims,
        const DPCTLSyclEventRef *DepEvents,
        size_t NDepEvents)
    cdef DPCTLSyclEventRef DPCTLQueue_SubmitNDRange(
        const DPCTLSyclKernelRef Ref,
        const DPCTLSyclQueueRef QRef,
        void **Args,
        const DPCTLKernelArgType *ArgTypes,
        size_t NArgs,
        const size_t gRange[3],
        const size_t lRange[3],
        size_t NDims,
        const DPCTLSyclEventRef *DepEvents,
        size_t NDepEvents)
    cdef void DPCTLQueue_Wait(const DPCTLSyclQueueRef QRef)
    cdef void DPCTLQueue_Memcpy(
        const DPCTLSyclQueueRef Q,
        void *Dest,
        const void *Src,
        size_t Count)
    cdef void DPCTLQueue_Prefetch(
        const DPCTLSyclQueueRef Q,
        const void *Src,
        size_t Count)
    cdef void DPCTLQueue_MemAdvise(
        const DPCTLSyclQueueRef Q,
        const void *Src,
        size_t Count,
        int Advice)
    cdef bool DPCTLQueue_IsInOrder(const DPCTLSyclQueueRef QRef)


cdef extern from "dpctl_sycl_queue_manager.h":
    cdef DPCTLSyclQueueRef DPCTLQueueMgr_GetCurrentQueue()
    cdef bool DPCTLQueueMgr_GlobalQueueIsCurrent()
    cdef bool DPCTLQueueMgr_IsCurrentQueue(const DPCTLSyclQueueRef QRef)
    cdef void DPCTLQueueMgr_PopQueue()
    cdef void DPCTLQueueMgr_PushQueue(const DPCTLSyclQueueRef dRef)
    cdef void DPCTLQueueMgr_SetGlobalQueue(const DPCTLSyclQueueRef dRef)
    cdef size_t DPCTLQueueMgr_GetQueueStackSize()


cdef extern from "dpctl_sycl_usm_interface.h":
    cdef DPCTLSyclUSMRef DPCTLmalloc_shared(
        size_t size,
        DPCTLSyclQueueRef QRef)
    cdef DPCTLSyclUSMRef DPCTLmalloc_host(
        size_t size,
        DPCTLSyclQueueRef QRef)
    cdef DPCTLSyclUSMRef DPCTLmalloc_device(size_t size, DPCTLSyclQueueRef QRef)
    cdef DPCTLSyclUSMRef DPCTLaligned_alloc_shared(
        size_t alignment,
        size_t size,
        DPCTLSyclQueueRef QRef)
    cdef DPCTLSyclUSMRef DPCTLaligned_alloc_host(
        size_t alignment,
        size_t size,
        DPCTLSyclQueueRef QRef)
    cdef DPCTLSyclUSMRef DPCTLaligned_alloc_device(
        size_t alignment,
        size_t size,
        DPCTLSyclQueueRef QRef)
    cdef void DPCTLfree_with_queue(
        DPCTLSyclUSMRef MRef,
        DPCTLSyclQueueRef QRef)
    cdef void DPCTLfree_with_context(
        DPCTLSyclUSMRef MRef,
        DPCTLSyclContextRef CRef)
    cdef const char* DPCTLUSM_GetPointerType(
        DPCTLSyclUSMRef MRef,
        DPCTLSyclContextRef CRef)
    cdef DPCTLSyclDeviceRef DPCTLUSM_GetPointerDevice(
        DPCTLSyclUSMRef MRef,
        DPCTLSyclContextRef CRef)<|MERGE_RESOLUTION|>--- conflicted
+++ resolved
@@ -180,16 +180,13 @@
     cdef uint32_t DPCTLDevice_GetPreferredVectorWidthHalf(const DPCTLSyclDeviceRef DRef)
     cpdef bool DPCTLDevice_HasAspect(
         const DPCTLSyclDeviceRef DRef, DPCTLSyclAspectType AT)
-<<<<<<< HEAD
     cdef uint32_t DPCTLDevice_GetMaxReadImageArgs(const DPCTLSyclDeviceRef DRef)
     cdef uint32_t DPCTLDevice_GetMaxWriteImageArgs(const DPCTLSyclDeviceRef DRef)
-=======
     cdef size_t DPCTLDevice_GetImage2dMaxWidth(const DPCTLSyclDeviceRef DRef)
     cdef size_t DPCTLDevice_GetImage2dMaxHeight(const DPCTLSyclDeviceRef DRef)
     cdef size_t DPCTLDevice_GetImage3dMaxWidth(const DPCTLSyclDeviceRef DRef)
     cdef size_t DPCTLDevice_GetImage3dMaxHeight(const DPCTLSyclDeviceRef DRef)
     cdef size_t DPCTLDevice_GetImage3dMaxDepth(const DPCTLSyclDeviceRef DRef)
->>>>>>> ffd10429
     cdef DPCTLDeviceVectorRef DPCTLDevice_CreateSubDevicesEqually(
         const DPCTLSyclDeviceRef DRef, size_t count)
     cdef DPCTLDeviceVectorRef DPCTLDevice_CreateSubDevicesByCounts(
