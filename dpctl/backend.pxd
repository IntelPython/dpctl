##===------------- backend.pyx - dpctl module -------*- Cython -*----------===##
##
##                      Data Parallel Control (dpCtl)
##
## Copyright 2020 Intel Corporation
##
## Licensed under the Apache License, Version 2.0 (the "License");
## you may not use this file except in compliance with the License.
## You may obtain a copy of the License at
##
##    http://www.apache.org/licenses/LICENSE-2.0
##
## Unless required by applicable law or agreed to in writing, software
## distributed under the License is distributed on an "AS IS" BASIS,
## WITHOUT WARRANTIES OR CONDITIONS OF ANY KIND, either express or implied.
## See the License for the specific language governing permissions and
## limitations under the License.
##
##===----------------------------------------------------------------------===##
##
## \file
## This file defines the Cython extern types for the functions and opaque data
## types defined by dpctl's C API.
##
##===----------------------------------------------------------------------===##

# distutils: language = c++
# cython: language_level=3

from libcpp cimport bool


cdef extern from "dppl_utils.h":
    cdef void DPPLCString_Delete (const char *str)


cdef extern from "dppl_sycl_types.h":
    cdef struct DPPLOpaqueSyclContext
    cdef struct DPPLOpaqueSyclDevice
    cdef struct DPPLOpaqueSyclEvent
    cdef struct DPPLOpaqueSyclKernel
    cdef struct DPPLOpaqueSyclProgram
    cdef struct DPPLOpaqueSyclQueue
    cdef struct DPPLOpaqueSyclUSM

    ctypedef DPPLOpaqueSyclContext* DPPLSyclContextRef
    ctypedef DPPLOpaqueSyclDevice*  DPPLSyclDeviceRef
    ctypedef DPPLOpaqueSyclEvent*   DPPLSyclEventRef
    ctypedef DPPLOpaqueSyclKernel*  DPPLSyclKernelRef
    ctypedef DPPLOpaqueSyclProgram* DPPLSyclProgramRef
    ctypedef DPPLOpaqueSyclQueue*   DPPLSyclQueueRef
    ctypedef DPPLOpaqueSyclUSM*     DPPLSyclUSMRef


cdef extern from "dppl_sycl_context_interface.h":
    cdef void DPPLContext_Delete (DPPLSyclContextRef CtxtRef) except +


cdef extern from "dppl_sycl_device_interface.h":
    cdef enum _device_type 'DPPLSyclDeviceType':
        _GPU 'DPPL_GPU'
        _CPU 'DPPL_CPU'
    cdef void DPPLDevice_DumpInfo (const DPPLSyclDeviceRef DRef) except +
    cdef void DPPLDevice_Delete (DPPLSyclDeviceRef DRef) except +
    cdef void DPPLDevice_DumpInfo (const DPPLSyclDeviceRef DRef) except +
    cdef bool DPPLDevice_IsAccelerator (const DPPLSyclDeviceRef DRef) except +
    cdef bool DPPLDevice_IsCPU (const DPPLSyclDeviceRef DRef) except +
    cdef bool DPPLDevice_IsGPU (const DPPLSyclDeviceRef DRef) except +
    cdef bool DPPLDevice_IsHost (const DPPLSyclDeviceRef DRef) except +
    cdef const char* DPPLDevice_GetDriverInfo (const DPPLSyclDeviceRef DRef) \
    except +
    cdef const char* DPPLDevice_GetName (const DPPLSyclDeviceRef DRef) except +
    cdef const char* DPPLDevice_GetVendorName (const DPPLSyclDeviceRef DRef) \
    except +
    cdef bool DPPLDevice_IsHostUnifiedMemory (const DPPLSyclDeviceRef DRef) \
    except +


cdef extern from "dppl_sycl_event_interface.h":
    cdef void DPPLEvent_Wait (DPPLSyclEventRef ERef)
    cdef void DPPLEvent_Delete (DPPLSyclEventRef ERef)


cdef extern from "dppl_sycl_kernel_interface.h":
    cdef const char* DPPLKernel_GetFunctionName (const DPPLSyclKernelRef KRef)
    cdef size_t DPPLKernel_GetNumArgs (const DPPLSyclKernelRef KRef)
    cdef void DPPLKernel_Delete (DPPLSyclKernelRef KRef)


cdef extern from "dppl_sycl_platform_interface.h":
    cdef size_t DPPLPlatform_GetNumPlatforms ()
    cdef void DPPLPlatform_DumpInfo ()


cdef extern from "dppl_sycl_program_interface.h":
    cdef DPPLSyclProgramRef DPPLProgram_CreateFromOCLSpirv (                   \
                                const DPPLSyclContextRef Ctx,                  \
                                const void *IL,                                \
                                size_t Length)
    cdef DPPLSyclProgramRef DPPLProgram_CreateFromOCLSource (                  \
                                const DPPLSyclContextRef Ctx,                  \
                                const char* Source,                            \
                                const char* CompileOpts)
    cdef DPPLSyclKernelRef DPPLProgram_GetKernel (DPPLSyclProgramRef PRef,     \
                                                  const char *KernelName)
    cdef bool DPPLProgram_HasKernel (DPPLSyclProgramRef PRef,                  \
                                     const char *KernelName)
    cdef void DPPLProgram_Delete (DPPLSyclProgramRef PRef)


cdef extern from "dppl_sycl_queue_interface.h":
<<<<<<< HEAD
    cdef enum _arg_data_type 'DPPLKernelArgType':
        _CHAR               'DPPL_CHAR',
        _SIGNED_CHAR        'DPPL_SIGNED_CHAR',
        _UNSIGNED_CHAR      'DPPL_UNSIGNED_CHAR',
        _SHORT              'DPPL_SHORT',
        _INT                'DPPL_INT',
        _UNSIGNED_INT       'DPPL_INT',
        _LONG               'DPPL_LONG',
        _UNSIGNED_LONG      'DPPL_UNSIGNED_LONG',
        _LONG_LONG          'DPPL_LONG_LONG',
        _UNSIGNED_LONG_LONG 'DPPL_UNSIGNED_LONG_LONG',
        _SIZE_T             'DPPL_SIZE_T',
        _FLOAT              'DPPL_FLOAT',
        _DOUBLE             'DPPL_DOUBLE',
        _LONG_DOUBLE        'DPPL_DOUBLE',
        _VOID_PTR           'DPPL_VOID_PTR'
    ctypedef _arg_data_type DPPLKernelArgType
    cdef void DPPLQueue_Delete (DPPLSyclQueueRef QRef)
    cdef DPPLSyclContextRef DPPLQueue_GetContext (const DPPLSyclQueueRef Q)
    cdef DPPLSyclDeviceRef DPPLQueue_GetDevice (const DPPLSyclQueueRef Q)
    cdef DPPLSyclEventRef  DPPLQueue_SubmitRange (                             \
                                const DPPLSyclKernelRef Ref,                   \
                                const DPPLSyclQueueRef QRef,                   \
                                void **Args,                                   \
                                const DPPLKernelArgType *ArgTypes,             \
                                size_t NArgs,                                  \
                                const size_t Range[3],                         \
                                size_t NDims,                                  \
                                const DPPLSyclEventRef *DepEvents,             \
                                size_t NDepEvents)
    cdef DPPLSyclEventRef DPPLQueue_SubmitNDRange(                             \
                                const DPPLSyclKernelRef Ref,                   \
                                const DPPLSyclQueueRef QRef,                   \
                                void **Args,                                   \
                                const DPPLKernelArgType *ArgTypes,             \
                                size_t NArgs,                                  \
                                const size_t gRange[3],                        \
                                const size_t lRange[3],                        \
                                size_t NDims,                                  \
                                const DPPLSyclEventRef *DepEvents,             \
                                size_t NDepEvents)
    cdef void DPPLQueue_Wait (const DPPLSyclQueueRef QRef)
    cdef void DPPLQueue_memcpy (const DPPLSyclQueueRef Q,
                                void *Dest, const void *Src, size_t Count)
=======
    cdef void DPPLQueue_Delete (DPPLSyclQueueRef QRef) except +
    cdef DPPLSyclContextRef DPPLQueue_GetContext (const DPPLSyclQueueRef Q) \
         except+
    cdef DPPLSyclDeviceRef DPPLQueue_GetDevice (const DPPLSyclQueueRef Q) \
         except +
    cdef void DPPLQueue_Memcpy (const DPPLSyclQueueRef Q,
                                void *Dest, const void *Src, size_t Count) \
         except +
>>>>>>> 95047aba


cdef extern from "dppl_sycl_queue_manager.h":
    cdef DPPLSyclQueueRef DPPLQueueMgr_GetCurrentQueue () except +
    cdef size_t DPPLQueueMgr_GetNumCPUQueues () except +
    cdef size_t DPPLQueueMgr_GetNumGPUQueues () except +
    cdef size_t DPPLQueueMgr_GetNumActivatedQueues () except +
    cdef DPPLSyclQueueRef DPPLQueueMgr_GetQueue (_device_type DTy,
                                                 size_t device_num) except +
    cdef void DPPLQueueMgr_PopQueue () except +
    cdef DPPLSyclQueueRef DPPLQueueMgr_PushQueue (_device_type DTy,
                                                  size_t device_num) except +
    cdef void DPPLQueueMgr_SetAsDefaultQueue (_device_type DTy,
                                              size_t device_num) except +


cdef extern from "dppl_sycl_usm_interface.h":
    cdef DPPLSyclUSMRef DPPLmalloc_shared (size_t size, DPPLSyclQueueRef QRef) \
         except +
    cdef DPPLSyclUSMRef DPPLmalloc_host (size_t size, DPPLSyclQueueRef QRef) \
         except +
    cdef DPPLSyclUSMRef DPPLmalloc_device (size_t size, DPPLSyclQueueRef QRef) \
         except +

    cdef void DPPLfree_with_queue (DPPLSyclUSMRef MRef,
                                   DPPLSyclQueueRef QRef) except +
    cdef void DPPLfree_with_context (DPPLSyclUSMRef MRef,
                                     DPPLSyclContextRef CRef) except +

    cdef const char* DPPLUSM_GetPointerType (DPPLSyclUSMRef MRef,
                                             DPPLSyclContextRef CRef) except +<|MERGE_RESOLUTION|>--- conflicted
+++ resolved
@@ -93,23 +93,22 @@
 
 
 cdef extern from "dppl_sycl_program_interface.h":
-    cdef DPPLSyclProgramRef DPPLProgram_CreateFromOCLSpirv (                   \
-                                const DPPLSyclContextRef Ctx,                  \
-                                const void *IL,                                \
+    cdef DPPLSyclProgramRef DPPLProgram_CreateFromOCLSpirv (
+                                const DPPLSyclContextRef Ctx,
+                                const void *IL,
                                 size_t Length)
-    cdef DPPLSyclProgramRef DPPLProgram_CreateFromOCLSource (                  \
-                                const DPPLSyclContextRef Ctx,                  \
-                                const char* Source,                            \
+    cdef DPPLSyclProgramRef DPPLProgram_CreateFromOCLSource (
+                                const DPPLSyclContextRef Ctx,
+                                const char* Source,
                                 const char* CompileOpts)
-    cdef DPPLSyclKernelRef DPPLProgram_GetKernel (DPPLSyclProgramRef PRef,     \
+    cdef DPPLSyclKernelRef DPPLProgram_GetKernel (DPPLSyclProgramRef PRef,
                                                   const char *KernelName)
-    cdef bool DPPLProgram_HasKernel (DPPLSyclProgramRef PRef,                  \
+    cdef bool DPPLProgram_HasKernel (DPPLSyclProgramRef PRef,
                                      const char *KernelName)
     cdef void DPPLProgram_Delete (DPPLSyclProgramRef PRef)
 
 
 cdef extern from "dppl_sycl_queue_interface.h":
-<<<<<<< HEAD
     cdef enum _arg_data_type 'DPPLKernelArgType':
         _CHAR               'DPPL_CHAR',
         _SIGNED_CHAR        'DPPL_SIGNED_CHAR',
@@ -130,40 +129,30 @@
     cdef void DPPLQueue_Delete (DPPLSyclQueueRef QRef)
     cdef DPPLSyclContextRef DPPLQueue_GetContext (const DPPLSyclQueueRef Q)
     cdef DPPLSyclDeviceRef DPPLQueue_GetDevice (const DPPLSyclQueueRef Q)
-    cdef DPPLSyclEventRef  DPPLQueue_SubmitRange (                             \
-                                const DPPLSyclKernelRef Ref,                   \
-                                const DPPLSyclQueueRef QRef,                   \
-                                void **Args,                                   \
-                                const DPPLKernelArgType *ArgTypes,             \
-                                size_t NArgs,                                  \
-                                const size_t Range[3],                         \
-                                size_t NDims,                                  \
-                                const DPPLSyclEventRef *DepEvents,             \
+    cdef DPPLSyclEventRef  DPPLQueue_SubmitRange (
+                                const DPPLSyclKernelRef Ref,
+                                const DPPLSyclQueueRef QRef,
+                                void **Args,
+                                const DPPLKernelArgType *ArgTypes,
+                                size_t NArgs,
+                                const size_t Range[3],
+                                size_t NDims,
+                                const DPPLSyclEventRef *DepEvents,
                                 size_t NDepEvents)
-    cdef DPPLSyclEventRef DPPLQueue_SubmitNDRange(                             \
-                                const DPPLSyclKernelRef Ref,                   \
-                                const DPPLSyclQueueRef QRef,                   \
-                                void **Args,                                   \
-                                const DPPLKernelArgType *ArgTypes,             \
-                                size_t NArgs,                                  \
-                                const size_t gRange[3],                        \
-                                const size_t lRange[3],                        \
-                                size_t NDims,                                  \
-                                const DPPLSyclEventRef *DepEvents,             \
+    cdef DPPLSyclEventRef DPPLQueue_SubmitNDRange(
+                                const DPPLSyclKernelRef Ref,
+                                const DPPLSyclQueueRef QRef,
+                                void **Args,
+                                const DPPLKernelArgType *ArgTypes,
+                                size_t NArgs,
+                                const size_t gRange[3],
+                                const size_t lRange[3],
+                                size_t NDims,
+                                const DPPLSyclEventRef *DepEvents,
                                 size_t NDepEvents)
     cdef void DPPLQueue_Wait (const DPPLSyclQueueRef QRef)
-    cdef void DPPLQueue_memcpy (const DPPLSyclQueueRef Q,
+    cdef void DPPLQueue_Memcpy (const DPPLSyclQueueRef Q,
                                 void *Dest, const void *Src, size_t Count)
-=======
-    cdef void DPPLQueue_Delete (DPPLSyclQueueRef QRef) except +
-    cdef DPPLSyclContextRef DPPLQueue_GetContext (const DPPLSyclQueueRef Q) \
-         except+
-    cdef DPPLSyclDeviceRef DPPLQueue_GetDevice (const DPPLSyclQueueRef Q) \
-         except +
-    cdef void DPPLQueue_Memcpy (const DPPLSyclQueueRef Q,
-                                void *Dest, const void *Src, size_t Count) \
-         except +
->>>>>>> 95047aba
 
 
 cdef extern from "dppl_sycl_queue_manager.h":
