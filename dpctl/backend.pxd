--- conflicted
+++ resolved
@@ -137,11 +137,8 @@
                                              const size_t Range[3],            \
                                              size_t NDims)
     cdef void DPPLQueue_Wait (const DPPLSyclQueueRef QRef)
-<<<<<<< HEAD
-=======
     cdef void DPPLQueue_memcpy (const DPPLSyclQueueRef Q,
                                 void *Dest, const void *Src, size_t Count)
->>>>>>> fa4a3baa
 
 
 cdef extern from "dppl_sycl_queue_manager.h":
