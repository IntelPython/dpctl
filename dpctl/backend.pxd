##===------------- backend.pyx - dpctl module -------*- Cython -*----------===##
##
##                      Data Parallel Control (dpCtl)
##
## Copyright 2020 Intel Corporation
##
## Licensed under the Apache License, Version 2.0 (the "License");
## you may not use this file except in compliance with the License.
## You may obtain a copy of the License at
##
##    http://www.apache.org/licenses/LICENSE-2.0
##
## Unless required by applicable law or agreed to in writing, software
## distributed under the License is distributed on an "AS IS" BASIS,
## WITHOUT WARRANTIES OR CONDITIONS OF ANY KIND, either express or implied.
## See the License for the specific language governing permissions and
## limitations under the License.
##
##===----------------------------------------------------------------------===##
##
## \file
## This file defines the Cython extern types for the functions and opaque data
## types defined by dpctl's C API.
##
##===----------------------------------------------------------------------===##

# distutils: language = c++
# cython: language_level=3

from libcpp cimport bool


cdef extern from "dppl_utils.h":
    cdef void DPPLCString_Delete (const char *str)


cdef extern from "dppl_sycl_types.h":
    cdef struct DPPLOpaqueSyclContext
    cdef struct DPPLOpaqueSyclDevice
    cdef struct DPPLOpaqueSyclEvent
    cdef struct DPPLOpaqueSyclKernel
    cdef struct DPPLOpaqueSyclProgram
    cdef struct DPPLOpaqueSyclQueue
    cdef struct DPPLOpaqueSyclUSM

    ctypedef DPPLOpaqueSyclContext* DPPLSyclContextRef
    ctypedef DPPLOpaqueSyclDevice*  DPPLSyclDeviceRef
    ctypedef DPPLOpaqueSyclEvent*   DPPLSyclEventRef
    ctypedef DPPLOpaqueSyclKernel*  DPPLSyclKernelRef
    ctypedef DPPLOpaqueSyclProgram* DPPLSyclProgramRef
    ctypedef DPPLOpaqueSyclQueue*   DPPLSyclQueueRef
    ctypedef DPPLOpaqueSyclUSM*     DPPLSyclUSMRef


cdef extern from "dppl_sycl_context_interface.h":
    cdef void DPPLContext_Delete (DPPLSyclContextRef CtxtRef) except +


cdef extern from "dppl_sycl_device_interface.h":
    cdef enum _device_type 'DPPLSyclDeviceType':
        _GPU 'DPPL_GPU'
        _CPU 'DPPL_CPU'
    cdef void DPPLDevice_DumpInfo (const DPPLSyclDeviceRef DRef) except +
    cdef void DPPLDevice_Delete (DPPLSyclDeviceRef DRef) except +
    cdef void DPPLDevice_DumpInfo (const DPPLSyclDeviceRef DRef) except +
    cdef bool DPPLDevice_IsAccelerator (const DPPLSyclDeviceRef DRef) except +
    cdef bool DPPLDevice_IsCPU (const DPPLSyclDeviceRef DRef) except +
    cdef bool DPPLDevice_IsGPU (const DPPLSyclDeviceRef DRef) except +
    cdef bool DPPLDevice_IsHost (const DPPLSyclDeviceRef DRef) except +
    cdef const char* DPPLDevice_GetDriverInfo (const DPPLSyclDeviceRef DRef) \
    except +
    cdef const char* DPPLDevice_GetName (const DPPLSyclDeviceRef DRef) except +
    cdef const char* DPPLDevice_GetVendorName (const DPPLSyclDeviceRef DRef) \
    except +
    cdef bool DPPLDevice_IsHostUnifiedMemory (const DPPLSyclDeviceRef DRef) \
    except +


cdef extern from "dppl_sycl_event_interface.h":
    cdef void DPPLEvent_Wait (DPPLSyclEventRef ERef)
    cdef void DPPLEvent_Delete (DPPLSyclEventRef ERef)


cdef extern from "dppl_sycl_kernel_interface.h":
    cdef const char* DPPLKernel_GetFunctionName (const DPPLSyclKernelRef KRef)
    cdef size_t DPPLKernel_GetNumArgs (const DPPLSyclKernelRef KRef)
    cdef void DPPLKernel_Delete (DPPLSyclKernelRef KRef)


cdef extern from "dppl_sycl_platform_interface.h":
    cdef size_t DPPLPlatform_GetNumPlatforms ()
    cdef void DPPLPlatform_DumpInfo ()


cdef extern from "dppl_sycl_program_interface.h":
    cdef DPPLSyclProgramRef DPPLProgram_CreateFromOCLSpirv (                   \
                                const DPPLSyclContextRef Ctx,                  \
                                const void *IL,                                \
                                size_t Length)
    cdef DPPLSyclProgramRef DPPLProgram_CreateFromOCLSource (                  \
                                const DPPLSyclContextRef Ctx,                  \
                                const char* Source,                            \
                                const char* CompileOpts)
    cdef DPPLSyclKernelRef DPPLProgram_GetKernel (DPPLSyclProgramRef PRef,     \
                                                  const char *KernelName)
    cdef bool DPPLProgram_HasKernel (DPPLSyclProgramRef PRef,                  \
                                     const char *KernelName)
    cdef void DPPLProgram_Delete (DPPLSyclProgramRef PRef)


cdef extern from "dppl_sycl_queue_interface.h":
<<<<<<< HEAD
    cdef enum _arg_data_type 'DPPLKernelArgType':
        _CHAR               'DPPL_CHAR',
        _SIGNED_CHAR        'DPPL_SIGNED_CHAR',
        _UNSIGNED_CHAR      'DPPL_UNSIGNED_CHAR',
        _SHORT              'DPPL_SHORT',
        _INT                'DPPL_INT',
        _UNSIGNED_INT       'DPPL_INT',
        _LONG               'DPPL_LONG',
        _UNSIGNED_LONG      'DPPL_UNSIGNED_LONG',
        _LONG_LONG          'DPPL_LONG_LONG',
        _UNSIGNED_LONG_LONG 'DPPL_UNSIGNED_LONG_LONG',
        _SIZE_T             'DPPL_SIZE_T',
        _FLOAT              'DPPL_FLOAT',
        _DOUBLE             'DPPL_DOUBLE',
        _LONG_DOUBLE        'DPPL_DOUBLE',
        _VOID_PTR           'DPPL_VOID_PTR'
    ctypedef _arg_data_type DPPLKernelArgType
    cdef void DPPLQueue_Delete (DPPLSyclQueueRef QRef)
    cdef DPPLSyclContextRef DPPLQueue_GetContext (const DPPLSyclQueueRef Q)
    cdef DPPLSyclDeviceRef DPPLQueue_GetDevice (const DPPLSyclQueueRef Q)
    cdef DPPLSyclEventRef  DPPLQueue_Submit (const DPPLSyclKernelRef Ref,      \
                                             const DPPLSyclQueueRef QRef,      \
                                             void **Args,                      \
                                             const DPPLKernelArgType *ArgTypes,\
                                             size_t NArgs,                     \
                                             const size_t Range[3],            \
                                             size_t NDims)
    cdef void DPPLQueue_Wait (const DPPLSyclQueueRef QRef)
=======
    cdef void DPPLQueue_Delete (DPPLSyclQueueRef QRef) except +
    cdef DPPLSyclContextRef DPPLQueue_GetContext (const DPPLSyclQueueRef Q) \
         except+
    cdef DPPLSyclDeviceRef DPPLQueue_GetDevice (const DPPLSyclQueueRef Q) \
         except +
    cdef void DPPLQueue_memcpy (const DPPLSyclQueueRef Q,
                                void *Dest, const void *Src, size_t Count) \
         except +
>>>>>>> 55845887


cdef extern from "dppl_sycl_queue_manager.h":
    cdef DPPLSyclQueueRef DPPLQueueMgr_GetCurrentQueue () except +
    cdef size_t DPPLQueueMgr_GetNumCPUQueues () except +
    cdef size_t DPPLQueueMgr_GetNumGPUQueues () except +
    cdef size_t DPPLQueueMgr_GetNumActivatedQueues () except +
    cdef DPPLSyclQueueRef DPPLQueueMgr_GetQueue (_device_type DTy,
                                                 size_t device_num) except +
    cdef void DPPLQueueMgr_PopQueue () except +
    cdef DPPLSyclQueueRef DPPLQueueMgr_PushQueue (_device_type DTy,
                                                  size_t device_num) except +
    cdef void DPPLQueueMgr_SetAsDefaultQueue (_device_type DTy,
                                              size_t device_num) except +


cdef extern from "dppl_sycl_usm_interface.h":
    cdef DPPLSyclUSMRef DPPLmalloc_shared (size_t size, DPPLSyclQueueRef QRef) \
         except +
    cdef DPPLSyclUSMRef DPPLmalloc_host (size_t size, DPPLSyclQueueRef QRef) \
         except +
    cdef DPPLSyclUSMRef DPPLmalloc_device (size_t size, DPPLSyclQueueRef QRef) \
         except +

    cdef void DPPLfree_with_queue (DPPLSyclUSMRef MRef,
                                   DPPLSyclQueueRef QRef) except +
    cdef void DPPLfree_with_context (DPPLSyclUSMRef MRef,
                                     DPPLSyclContextRef CRef) except +

    cdef const char* DPPLUSM_GetPointerType (DPPLSyclUSMRef MRef,
                                             DPPLSyclContextRef CRef) except +<|MERGE_RESOLUTION|>--- conflicted
+++ resolved
@@ -109,7 +109,6 @@
 
 
 cdef extern from "dppl_sycl_queue_interface.h":
-<<<<<<< HEAD
     cdef enum _arg_data_type 'DPPLKernelArgType':
         _CHAR               'DPPL_CHAR',
         _SIGNED_CHAR        'DPPL_SIGNED_CHAR',
@@ -138,16 +137,8 @@
                                              const size_t Range[3],            \
                                              size_t NDims)
     cdef void DPPLQueue_Wait (const DPPLSyclQueueRef QRef)
-=======
-    cdef void DPPLQueue_Delete (DPPLSyclQueueRef QRef) except +
-    cdef DPPLSyclContextRef DPPLQueue_GetContext (const DPPLSyclQueueRef Q) \
-         except+
-    cdef DPPLSyclDeviceRef DPPLQueue_GetDevice (const DPPLSyclQueueRef Q) \
-         except +
     cdef void DPPLQueue_memcpy (const DPPLSyclQueueRef Q,
-                                void *Dest, const void *Src, size_t Count) \
-         except +
->>>>>>> 55845887
+                                void *Dest, const void *Src, size_t Count)
 
 
 cdef extern from "dppl_sycl_queue_manager.h":
