--- conflicted
+++ resolved
@@ -44,13 +44,8 @@
     cdef size_t *_max_work_item_sizes
     cdef size_t _max_work_group_size
     cdef uint32_t _max_num_sub_groups
-<<<<<<< HEAD
-    cdef bool _int64_base_atomics
-    cdef bool _int64_extended_atomics
     cdef bool _sub_group_independent_forward_progress
     cdef uint32_t _preferred_vector_width_char
-=======
->>>>>>> 5db1d6f8
     cdef DPCTLSyclDeviceRef get_device_ref(self)
     cpdef get_backend(self)
     cpdef get_device_name(self)
