--- conflicted
+++ resolved
@@ -262,11 +262,7 @@
         '''
         DPPLPlatform_DumpInfo()
 
-<<<<<<< HEAD
-    def is_in_dpctl_ctxt (self):
-=======
     def is_in_device_context (self):
->>>>>>> 5a71d4f1
         cdef size_t num = DPPLQueueMgr_GetNumActivatedQueues()
         if num:
             return True
@@ -286,8 +282,7 @@
 has_gpu_queues           = _qmgr.has_gpu_queues
 has_sycl_platforms       = _qmgr.has_sycl_platforms
 set_default_queue        = _qmgr.set_default_queue
-<<<<<<< HEAD
-is_in_dpctl_ctxt         = _qmgr.is_in_dpctl_ctxt
+is_in_device_context     = _qmgr.is_in_device_context
 
 
 def create_program_from_source (SyclQueue q, unicode source, unicode copts=""):
@@ -345,9 +340,6 @@
 
     return SyclProgram._create(Pref)
 
-=======
-is_in_device_context     = _qmgr.is_in_device_context
->>>>>>> 5a71d4f1
 
 from contextlib import contextmanager
 
