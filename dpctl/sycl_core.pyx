##===------------- sycl_core.pyx - dpctl module -------*- Cython -*--------===##
##
##                      Data Parallel Control (dpCtl)
##
## Copyright 2020 Intel Corporation
##
## Licensed under the Apache License, Version 2.0 (the "License");
## you may not use this file except in compliance with the License.
## You may obtain a copy of the License at
##
##    http://www.apache.org/licenses/LICENSE-2.0
##
## Unless required by applicable law or agreed to in writing, software
## distributed under the License is distributed on an "AS IS" BASIS,
## WITHOUT WARRANTIES OR CONDITIONS OF ANY KIND, either express or implied.
## See the License for the specific language governing permissions and
## limitations under the License.
##
##===----------------------------------------------------------------------===##
##
## \file
## This file implements a sub-set of Sycl's interface using dpctl's CAPI.
##
##===----------------------------------------------------------------------===##

# distutils: language = c++
# cython: language_level=3

from __future__ import print_function
from enum import Enum, auto
import logging
<<<<<<< HEAD
from dpctl.backend cimport *
from libc.stdlib cimport malloc, free
=======
from .backend cimport *
from ._memory cimport Memory

>>>>>>> 55845887

_logger = logging.getLogger(__name__)

class device_type(Enum):
    gpu = auto()
    cpu = auto()


cdef class UnsupportedDeviceTypeError (Exception):
    '''This exception is raised when a device type other than CPU or GPU is
       encountered.
    '''
    pass

cdef class SyclProgramCompilationError (Exception):
    '''This exception is raised when a sycl program could not be built from
       either a spirv binary file or a string source.
    '''
    pass

cdef class SyclKernelSubmitError (Exception):
    '''This exception is raised when a sycl program could not be built from
       either a spirv binary file or a string source.
    '''
    pass

cdef class SyclContext:

    @staticmethod
    cdef SyclContext _create (DPPLSyclContextRef ctxt):
        cdef SyclContext ret = SyclContext.__new__(SyclContext)
        ret._ctxt_ref = ctxt
        return ret

    def __dealloc__ (self):
        DPPLContext_Delete(self._ctxt_ref)

    cdef DPPLSyclContextRef get_context_ref (self):
        return self._ctxt_ref


cdef class SyclDevice:
    ''' Wrapper class for a Sycl Device
    '''

    @staticmethod
    cdef SyclDevice _create (DPPLSyclDeviceRef dref):
        cdef SyclDevice ret = SyclDevice.__new__(SyclDevice)
        ret._device_ref = dref
        ret._vendor_name = DPPLDevice_GetVendorName(dref)
        ret._device_name = DPPLDevice_GetName(dref)
        ret._driver_version = DPPLDevice_GetDriverInfo(dref)
        return ret

    def __dealloc__ (self):
        DPPLDevice_Delete(self._device_ref)
        DPPLCString_Delete(self._device_name)
        DPPLCString_Delete(self._vendor_name)
        DPPLCString_Delete(self._driver_version)

    def dump_device_info (self):
        ''' Print information about the SYCL device.
        '''
        DPPLDevice_DumpInfo(self._device_ref)

    def get_device_name (self):
        ''' Returns the name of the device as a string
        '''
        return self._device_name.decode()

    def get_vendor_name (self):
        ''' Returns the device vendor name as a string
        '''
        return self._vendor_name.decode()

    def get_driver_version (self):
        ''' Returns the OpenCL software driver version as a string
            in the form: major number.minor number, if this SYCL
            device is an OpenCL device. Returns a string class
            with the value "1.2" if this SYCL device is a host device.
        '''
        return self._driver_version.decode()

    cdef DPPLSyclDeviceRef get_device_ref (self):
        ''' Returns the DPPLSyclDeviceRef pointer for this class.
        '''
        return self._device_ref


cdef class SyclEvent:
    ''' Wrapper class for a Sycl Event
    '''

    @staticmethod
    cdef SyclEvent _create (DPPLSyclEventRef eref, list args):
        cdef SyclEvent ret = SyclEvent.__new__(SyclEvent)
        ret._event_ref = eref
        ret._args = args
        return ret

    def __dealloc__ (self):
        DPPLEvent_Delete(self._event_ref)

    cdef DPPLSyclEventRef get_event_ref (self):
        ''' Returns the DPPLSyclEventRef pointer for this class.
        '''
        return self._event_ref

    cpdef void wait (self):
        DPPLEvent_Wait(self._event_ref)


cdef class SyclKernel:
    ''' Wraps a sycl::kernel object created from an OpenCL interoperability
        kernel.
    '''

    @staticmethod
    cdef SyclKernel _create (DPPLSyclKernelRef kref):
        cdef SyclKernel ret = SyclKernel.__new__(SyclKernel)
        ret._kernel_ref = kref
        ret._function_name = DPPLKernel_GetFunctionName(kref)
        return ret

    def __dealloc__ (self):
        DPPLKernel_Delete(self._kernel_ref)
        DPPLCString_Delete(self._function_name)

    def get_function_name (self):
        ''' Returns the name of the Kernel function.
        '''
        return self._function_name.decode()

    def get_num_args (self):
        ''' Returns the number of arguments for this kernel function.
        '''
        return DPPLKernel_GetNumArgs(self._kernel_ref)

    cdef DPPLSyclKernelRef get_kernel_ref (self):
        ''' Returns the DPPLSyclKernelRef pointer for this SyclKernel.
        '''
        return self._kernel_ref


cdef class SyclProgram:
    ''' Wraps a sycl::program object created from an OpenCL interoperability
        program.

        SyclProgram exposes the C API from dppl_sycl_program_interface.h. A
        SyclProgram can be created from either a source string or a SPIR-V
        binary file.
    '''

    @staticmethod
    cdef SyclProgram _create (DPPLSyclProgramRef pref):
        cdef SyclProgram ret = SyclProgram.__new__(SyclProgram)
        ret._program_ref = pref
        return ret

    def __dealloc__ (self):
        DPPLProgram_Delete(self._program_ref)

    cdef DPPLSyclProgramRef get_program_ref (self):
        return self._program_ref

    cpdef SyclKernel get_sycl_kernel(self, str kernel_name):
        name = kernel_name.encode('utf8')
        return SyclKernel._create(DPPLProgram_GetKernel(self._program_ref,
                                                        name))

    def has_sycl_kernel(self, str kernel_name):
        name = kernel_name.encode('utf8')
        return DPPLProgram_HasKernel(self._program_ref, name)

import ctypes
from libc.stdio cimport printf

cdef class SyclQueue:
    ''' Wrapper class for a Sycl queue.
    '''

    @staticmethod
    cdef SyclQueue _create (DPPLSyclQueueRef qref):
        cdef SyclQueue ret = SyclQueue.__new__(SyclQueue)
        ret._context = SyclContext._create(DPPLQueue_GetContext(qref))
        ret._device = SyclDevice._create(DPPLQueue_GetDevice(qref))
        ret._queue_ref = qref
        return ret

    def __dealloc__ (self):
        DPPLQueue_Delete(self._queue_ref)

    cdef _raise_queue_submit_error (self, fname, errcode):
        e = SyclKernelSubmitError("Kernel submission to Sycl queue failed.")
        e.fname = fname
        e.code = errcode
        raise e

    cpdef SyclContext get_sycl_context (self):
        return self._context

    cpdef SyclDevice get_sycl_device (self):
        return self._device

    cdef DPPLSyclQueueRef get_queue_ref (self):
        return self._queue_ref

    cpdef SyclEvent submit (self, SyclKernel kernel, list args,                \
                            list gSize, list lSize):

        cdef void **kargs = <void**>malloc(len(args) * sizeof(void*))
        cdef DPPLKernelArgType *kargty = <DPPLKernelArgType*>malloc(
                                           len(args) * sizeof(DPPLKernelArgType)
                                         )
        cdef size_t Range[3]
        cdef char charval
        cdef int intval
        cdef unsigned int uintval
        cdef long longval
        cdef long long longlongval
        cdef unsigned long long ulonglongval
        cdef short shortval
        cdef size_t sizetval
        cdef double doubleval
        cdef float floatval
        cdef int gs_len = len(gSize)
        cdef int ls_len = len(lSize)

        if (gs_len != ls_len):
            raise ValueError("")

        if (gs_len == 1):
            Range[0] = <size_t>gSize[0]
            Range[1] = 1
            Range[2] = 1
        elif (gs_len == 2):
            Range[0] = <size_t>gSize[0]
            Range[1] = <size_t>gSize[1]
            Range[2] = 1
        elif (gs_len == 3):
            Range[0] = <size_t>gSize[0]
            Range[1] = <size_t>gSize[1]
            Range[2] = <size_t>gSize[2]
        else:
            raise ValueError("")

        for idx, arg in enumerate(args):
            if isinstance(arg, ctypes.c_char):
                charval =  <char>(arg.value)
                kargs[idx]= <void*>(&charval)
                kargty[idx] = _arg_data_type._CHAR
            elif isinstance(arg, ctypes.c_int):
                intval =  <int>(arg.value)
                kargs[idx]= <void*>(&intval)
                kargty[idx] = _arg_data_type._INT
            elif isinstance(arg, ctypes.c_uint):
                unintval =  <unsigned int>(arg.value)
                kargs[idx]= <void*>(&unintval)
                kargty[idx] = _arg_data_type._UNSIGNED_INT
            elif isinstance(arg, ctypes.c_long):
                longval =  <long>(arg.value)
                kargs[idx]= <void*>(&longval)
                kargty[idx] = _arg_data_type._LONG
            elif isinstance(arg, ctypes.c_longlong):
                longlongval =  <long long>(arg.value)
                kargs[idx]= <void*>(&longlongval)
                kargty[idx] = _arg_data_type._LONG_LONG
            elif isinstance(arg, ctypes.c_ulonglong):
                ulonglongval =  <unsigned long long>(arg.value)
                kargs[idx]= <void*>(&ulonglongval)
                kargty[idx] = _arg_data_type._UNSIGNED_LONG_LONG
            elif isinstance(arg, ctypes.c_short):
                shortval =  <short>(arg.value)
                kargs[idx]= <void*>(&shortval)
                kargty[idx] = _arg_data_type._SHORT
            elif isinstance(arg, ctypes.c_size_t):
                sizetval =  <size_t>(arg.value)
                kargs[idx]= <void*>(&sizetval)
                kargty[idx] = _arg_data_type._SIZE_T
            elif isinstance(arg, ctypes.c_float):
                floatval =  <float>(arg.value)
                kargs[idx]= <void*>(&floatval)
                kargty[idx] = _arg_data_type._FLOAT
            elif isinstance(arg, ctypes.c_double):
                doubleval =  <double>(arg.value)
                kargs[idx]= <void*>(&doubleval)
                kargty[idx] = _arg_data_type._DOUBLE
            elif isinstance(arg, Memory):
                kargs[idx]= <void*>(<size_t>arg._pointer)
                kargty[idx] = _arg_data_type._VOID_PTR
            else:
                raise TypeError("Unsupported type for a kernel argument")

        cdef DPPLSyclEventRef Eref = DPPLQueue_Submit(kernel.get_kernel_ref(),
                                                      self.get_queue_ref(),
                                                      kargs,
                                                      kargty,
                                                      len(args),
                                                      Range,
                                                      1)

        free(kargs)
        free(kargty)

        if Eref is NULL:
            # \todo get the error number from dpctl-capi
            self._raise_queue_submit_error("DPPLQueue_Submit", -1)

        return SyclEvent._create(Eref, args)

    cpdef void wait (self):
        DPPLQueue_Wait(self._queue_ref)

    cpdef memcpy (self, dest, src, int count):
        cdef void *c_dest, *c_src

        if isinstance(dest, Memory):
            c_dest = <void*>(<Memory>dest).memory_ptr
        else:
            raise TypeError("Parameter dest should be Memory.")

        if isinstance(src, Memory):
            c_src = <void*>(<Memory>src).memory_ptr
        else:
            raise TypeError("Parameter src should be Memory.")

        DPPLQueue_memcpy(self.queue_ptr, c_dest, c_src, count)


cdef class _SyclQueueManager:
    ''' Wrapper for the C API's sycl queue manager interface.
    '''

    def _set_as_current_queue (self, device_ty, device_id):
        cdef DPPLSyclQueueRef queue_ref
        if device_ty == device_type.gpu:
            queue_ref = DPPLQueueMgr_PushQueue(_device_type._GPU, device_id)
        elif device_ty == device_type.cpu:
            queue_ref = DPPLQueueMgr_PushQueue(_device_type._CPU, device_id)
        else:
            e = UnsupportedDeviceTypeError("Device can only be cpu or gpu")
            raise e

        return SyclQueue._create(queue_ref)

    def _remove_current_queue (self):
        DPPLQueueMgr_PopQueue()

    def has_sycl_platforms (self):
        cdef size_t num_platforms = DPPLPlatform_GetNumPlatforms()
        if num_platforms:
            return True
        else:
            return False

    def get_num_platforms (self):
        ''' Returns the number of available SYCL/OpenCL platforms.
        '''
        return DPPLPlatform_GetNumPlatforms()

    def get_num_activated_queues (self):
        ''' Return the number of currently activated queues for this thread.
        '''
        return DPPLQueueMgr_GetNumActivatedQueues()

    def get_current_queue (self):
        ''' Returns the activated SYCL queue as a PyCapsule.
        '''
        return SyclQueue._create(DPPLQueueMgr_GetCurrentQueue())

    def set_default_queue (self, device_ty, device_id):
        if device_ty == device_type.gpu:
            DPPLQueueMgr_SetAsDefaultQueue(_device_type._GPU, device_id)
        elif device_ty == device_type.cpu:
            DPPLQueueMgr_SetAsDefaultQueue(_device_type._CPU, device_id)
        else:
            e = UnsupportedDeviceTypeError("Device can only be cpu or gpu")
            raise e

    def has_gpu_queues (self):
        cdef size_t num = DPPLQueueMgr_GetNumGPUQueues()
        if num:
            return True
        else:
            return False

    def has_cpu_queues (self):
        cdef size_t num = DPPLQueueMgr_GetNumCPUQueues()
        if num:
            return True
        else:
            return False

    def dump (self):
        ''' Prints information about the Runtime object.
        '''
        DPPLPlatform_DumpInfo()

    def is_in_device_context (self):
        cdef size_t num = DPPLQueueMgr_GetNumActivatedQueues()
        if num:
            return True
        else:
            return False


# This private instance of the _SyclQueueManager should not be directly
# accessed outside the module.
_qmgr = _SyclQueueManager()

# Global bound functions
dump                     = _qmgr.dump
get_current_queue        = _qmgr.get_current_queue
get_num_platforms        = _qmgr.get_num_platforms
get_num_activated_queues = _qmgr.get_num_activated_queues
has_cpu_queues           = _qmgr.has_cpu_queues
has_gpu_queues           = _qmgr.has_gpu_queues
has_sycl_platforms       = _qmgr.has_sycl_platforms
set_default_queue        = _qmgr.set_default_queue
is_in_device_context     = _qmgr.is_in_device_context


def create_program_from_source (SyclQueue q, unicode source, unicode copts=""):
    ''' Creates a Sycl interoperability program from an OpenCL source string.

        We use the DPPLProgram_CreateFromOCLSource() C API function to create
        a Sycl progrma from an OpenCL source program that can contain multiple
        kernels.

        Parameters:
                q (SyclQueue)   : The SyclQueue object wraps the Sycl device for
                                  which the program will be built.
                source (unicode): Source string for an OpenCL program.
                copts (unicode) : Optional compilation flags that will be used
                                  when compiling the program.

            Returns:
                program (SyclProgram): A SyclProgram object wrapping the
                                       syc::program returned by the C API.
    '''

    cdef DPPLSyclProgramRef Pref

    cdef bytes bSrc = source.encode('utf8')
    cdef bytes bCOpts = copts.encode('utf8')
    cdef const char *Src = <const char*>bSrc
    cdef const char *COpts = <const char*>bCOpts
    cdef DPPLSyclContextRef CRef = q.get_sycl_context().get_context_ref()
    Pref = DPPLProgram_CreateFromOCLSource(CRef, Src, COpts)

    if Pref is NULL:
        raise SyclProgramCompilationError()

    return SyclProgram._create(Pref)

cimport cython.array

def create_program_from_spirv (SyclQueue q, const unsigned char[:] IL):
    ''' Creates a Sycl interoperability program from an SPIR-V binary.

        We use the DPPLProgram_CreateFromOCLSpirv() C API function to create
        a Sycl progrma from an compiled SPIR-V binary file.

        Parameters:
            q (SyclQueue): The SyclQueue object wraps the Sycl device for
                           which the program will be built.
            IL (const char[:]) : SPIR-V binary IL file for an OpenCL program.

        Returns:
            program (SyclProgram): A SyclProgram object wrapping the
                                   syc::program returned by the C API.
    '''

    cdef DPPLSyclProgramRef Pref
    cdef const unsigned char *dIL = &IL[0]
    cdef DPPLSyclContextRef CRef = q.get_sycl_context().get_context_ref()
    cdef size_t length = IL.shape[0]
    Pref = DPPLProgram_CreateFromOCLSpirv(CRef, <const void*>dIL, length)
    if Pref is NULL:
        raise SyclProgramCompilationError()

    return SyclProgram._create(Pref)


from contextlib import contextmanager

@contextmanager
def device_context (dev=device_type.gpu, device_num=0):
    # Create a new device context and add it to the front of the runtime's
    # deque of active contexts (SyclQueueManager.active_contexts_).
    # Also return a reference to the context. The behavior allows consumers
    # of the context manager to either use the new context by indirectly
    # calling get_current_context, or use the returned context object directly.

    # If set_context is unable to create a new context an exception is raised.
    try:
        ctxt = None
        ctxt = _qmgr._set_as_current_queue(dev, device_num)
        yield ctxt
    finally:
        # Code to release resource
        if ctxt:
            _logger.debug(
                "Removing the context from the stack of active contexts")
            _qmgr._remove_current_queue()
        else:
            _logger.debug("No context was created so nothing to do")<|MERGE_RESOLUTION|>--- conflicted
+++ resolved
@@ -29,14 +29,11 @@
 from __future__ import print_function
 from enum import Enum, auto
 import logging
-<<<<<<< HEAD
-from dpctl.backend cimport *
+
 from libc.stdlib cimport malloc, free
-=======
 from .backend cimport *
 from ._memory cimport Memory
 
->>>>>>> 55845887
 
 _logger = logging.getLogger(__name__)
 
