--- conflicted
+++ resolved
@@ -29,22 +29,14 @@
 from __future__ import print_function
 from enum import Enum, auto
 import logging
-<<<<<<< HEAD
-from dpctl.backend cimport *
-from libc.stdlib cimport malloc, free
-=======
 
 from libc.stdlib cimport malloc, free
 from .backend cimport *
 from ._memory cimport Memory
->>>>>>> fa4a3baa
-
-
-<<<<<<< HEAD
-=======
+
+
 _logger = logging.getLogger(__name__)
 
->>>>>>> fa4a3baa
 class device_type(Enum):
     gpu = auto()
     cpu = auto()
@@ -149,7 +141,6 @@
         ''' Returns the DPPLSyclEventRef pointer for this class.
         '''
         return self._event_ref
-<<<<<<< HEAD
 
     cpdef void wait (self):
         DPPLEvent_Wait(self._event_ref)
@@ -196,54 +187,6 @@
         binary file.
     '''
 
-=======
-
-    cpdef void wait (self):
-        DPPLEvent_Wait(self._event_ref)
-
-
-cdef class SyclKernel:
-    ''' Wraps a sycl::kernel object created from an OpenCL interoperability
-        kernel.
-    '''
-
-    @staticmethod
-    cdef SyclKernel _create (DPPLSyclKernelRef kref):
-        cdef SyclKernel ret = SyclKernel.__new__(SyclKernel)
-        ret._kernel_ref = kref
-        ret._function_name = DPPLKernel_GetFunctionName(kref)
-        return ret
-
-    def __dealloc__ (self):
-        DPPLKernel_Delete(self._kernel_ref)
-        DPPLCString_Delete(self._function_name)
-
-    def get_function_name (self):
-        ''' Returns the name of the Kernel function.
-        '''
-        return self._function_name.decode()
-
-    def get_num_args (self):
-        ''' Returns the number of arguments for this kernel function.
-        '''
-        return DPPLKernel_GetNumArgs(self._kernel_ref)
-
-    cdef DPPLSyclKernelRef get_kernel_ref (self):
-        ''' Returns the DPPLSyclKernelRef pointer for this SyclKernel.
-        '''
-        return self._kernel_ref
-
-
-cdef class SyclProgram:
-    ''' Wraps a sycl::program object created from an OpenCL interoperability
-        program.
-
-        SyclProgram exposes the C API from dppl_sycl_program_interface.h. A
-        SyclProgram can be created from either a source string or a SPIR-V
-        binary file.
-    '''
-
->>>>>>> fa4a3baa
     @staticmethod
     cdef SyclProgram _create (DPPLSyclProgramRef pref):
         cdef SyclProgram ret = SyclProgram.__new__(SyclProgram)
@@ -316,11 +259,6 @@
         cdef size_t sizetval
         cdef double doubleval
         cdef float floatval
-<<<<<<< HEAD
-        Range[0] = 1024
-        Range[1] = 1
-        Range[2] = 2
-=======
         cdef int gs_len = len(gSize)
         cdef int ls_len = len(lSize)
 
@@ -341,7 +279,6 @@
             Range[2] = <size_t>gSize[2]
         else:
             raise ValueError("")
->>>>>>> fa4a3baa
 
         for idx, arg in enumerate(args):
             if isinstance(arg, ctypes.c_char):
@@ -384,14 +321,8 @@
                 doubleval =  <double>(arg.value)
                 kargs[idx]= <void*>(&doubleval)
                 kargty[idx] = _arg_data_type._DOUBLE
-<<<<<<< HEAD
-            elif isinstance(arg, memoryview):
-                print(arg)
-                kargs[idx]= <void*>arg
-=======
             elif isinstance(arg, Memory):
                 kargs[idx]= <void*>(<size_t>arg._pointer)
->>>>>>> fa4a3baa
                 kargty[idx] = _arg_data_type._VOID_PTR
             else:
                 raise TypeError("Unsupported type for a kernel argument")
@@ -415,8 +346,6 @@
 
     cpdef void wait (self):
         DPPLQueue_Wait(self._queue_ref)
-<<<<<<< HEAD
-=======
 
     cpdef memcpy (self, dest, src, int count):
         cdef void *c_dest
@@ -433,7 +362,6 @@
             raise TypeError("Parameter src should be Memory.")
 
         DPPLQueue_memcpy(self._queue_ref, c_dest, c_src, count)
->>>>>>> fa4a3baa
 
 
 cdef class _SyclQueueManager:
