--- conflicted
+++ resolved
@@ -57,9 +57,6 @@
     DPCTLSyclDeviceSelectorRef,
     DPCTLDevice_HasAspect,
     DPCTLSyclDeviceType,
-<<<<<<< HEAD
-    DPCTLDevice_CreateSubDevicesEqually,
-=======
     DPCTLDevice_GetSubGroupIndependentForwardProgress,
     DPCTLDevice_GetPreferredVectorWidthChar,
     DPCTLDevice_GetPreferredVectorWidthShort,
@@ -68,7 +65,7 @@
     DPCTLDevice_GetPreferredVectorWidthFloat,
     DPCTLDevice_GetPreferredVectorWidthDouble,
     DPCTLDevice_GetPreferredVectorWidthHalf,
->>>>>>> a0042210
+    DPCTLDevice_CreateSubDevicesEqually,
 )
 from . import backend_type, device_type
 from libc.stdint cimport uint32_t
