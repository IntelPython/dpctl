--- conflicted
+++ resolved
@@ -122,13 +122,9 @@
         device._cpu_device = DPCTLDevice_IsCPU(DRef)
         device._gpu_device = DPCTLDevice_IsGPU(DRef)
         device._host_device = DPCTLDevice_IsHost(DRef)
-        device._int64_base_atomics = DPCTLDevice_HasInt64BaseAtomics(DRef)
-        device._int64_extended_atomics = (
-            DPCTLDevice_HasInt64ExtendedAtomics(DRef)
-        )
         device._max_compute_units = DPCTLDevice_GetMaxComputeUnits(DRef)
         if (device._host_device):
-            device._max_num_sub_groups = 0
+            device._max_num_sub_groups = -1
         else:
             device._max_num_sub_groups = DPCTLDevice_GetMaxNumSubGroups(DRef)
         device._max_work_group_size = DPCTLDevice_GetMaxWorkGroupSize(DRef)
@@ -148,8 +144,6 @@
             return -1
         self._device_name = DPCTLDevice_GetName(self._device_ref)
         self._driver_version = DPCTLDevice_GetDriverInfo(self._device_ref)
-        self._int64_base_atomics = other._int64_base_atomics
-        self._int64_extended_atomics = other._int64_extended_atomics
         self._max_compute_units = other._max_compute_units
         self._max_num_sub_groups = other._max_num_sub_groups
         self._max_work_group_size = other._max_work_group_size
@@ -380,234 +374,101 @@
         return int(<size_t>self._device_ref)
 
     @property
+    def has_aspect_host(self):
+        cdef _aspect_type AT = _aspect_type._host
+        return DPCTLDevice_HasAspect(self._device_ref, AT)
+
+    @property
+    def has_aspect_cpu(self):
+        cdef _aspect_type AT = _aspect_type._cpu
+        return DPCTLDevice_HasAspect(self._device_ref, AT)
+
+    @property
+    def has_aspect_gpu(self):
+        cdef _aspect_type AT = _aspect_type._gpu
+        return DPCTLDevice_HasAspect(self._device_ref, AT)
+
+    @property
+    def has_aspect_accelerator(self):
+        cdef _aspect_type AT = _aspect_type._accelerator
+        return DPCTLDevice_HasAspect(self._device_ref, AT)
+
+    @property
+    def has_aspect_custom(self):
+        cdef _aspect_type AT = _aspect_type._custom
+        return DPCTLDevice_HasAspect(self._device_ref, AT)
+
+    @property
+    def has_aspect_fp16(self):
+        cdef _aspect_type AT = _aspect_type._fp16
+        return DPCTLDevice_HasAspect(self._device_ref, AT)
+
+    @property
+    def has_aspect_fp64(self):
+        cdef _aspect_type AT = _aspect_type._fp64
+        return DPCTLDevice_HasAspect(self._device_ref, AT)
+
+    @property
+    def has_aspect_int64_base_atomics(self):
+        cdef _aspect_type AT = _aspect_type._int64_base_atomics
+        return DPCTLDevice_HasAspect(self._device_ref, AT)
+
+    @property
+    def has_aspect_int64_extended_atomics(self):
+        cdef _aspect_type AT = _aspect_type._int64_extended_atomics
+        return DPCTLDevice_HasAspect(self._device_ref, AT)
+
+    @property
+    def has_aspect_image(self):
+        cdef _aspect_type AT = _aspect_type._image
+        return DPCTLDevice_HasAspect(self._device_ref, AT)
+
+    @property
+    def has_aspect_online_compiler(self):
+        cdef _aspect_type AT = _aspect_type._online_compiler
+        return DPCTLDevice_HasAspect(self._device_ref, AT)
+
+    @property
+    def has_aspect_online_linker(self):
+        cdef _aspect_type AT = _aspect_type._online_linker
+        return DPCTLDevice_HasAspect(self._device_ref, AT)
+
+    @property
+    def has_aspect_queue_profiling(self):
+        cdef _aspect_type AT = _aspect_type._queue_profiling
+        return DPCTLDevice_HasAspect(self._device_ref, AT)
+
+    @property
+    def has_aspect_usm_device_allocations(self):
+        cdef _aspect_type AT = _aspect_type._usm_device_allocations
+        return DPCTLDevice_HasAspect(self._device_ref, AT)
+
+    @property
+    def has_aspect_usm_host_allocations(self):
+        cdef _aspect_type AT = _aspect_type._usm_host_allocations
+        return DPCTLDevice_HasAspect(self._device_ref, AT)
+
+    @property
+    def has_aspect_usm_shared_allocations(self):
+        cdef _aspect_type AT = _aspect_type._usm_shared_allocations
+        return DPCTLDevice_HasAspect(self._device_ref, AT)
+
+    @property
+    def has_aspect_usm_restricted_shared_allocations(self):
+        cdef _aspect_type AT = _aspect_type._usm_restricted_shared_allocations
+        return DPCTLDevice_HasAspect(self._device_ref, AT)
+
+    @property
+    def has_aspect_usm_system_allocator(self):
+        cdef _aspect_type AT = _aspect_type._usm_system_allocator
+        return DPCTLDevice_HasAspect(self._device_ref, AT)
+
+    @property
     def __name__(self):
         return "SyclDevice"
 
     def __repr__(self):
-<<<<<<< HEAD
         return ("<dpctl." + self.__name__ + " [" +
                 str(self.get_backend()) + ", " + str(self.get_device_type()) +", " +
                 " " + self.get_device_name() + "] at {}>".format(hex(id(self))) )
-=======
-        return "<dpctl." + self.__name__ + " at {}>".format(hex(id(self)))
-
-
-cdef class SyclDevice(_SyclDevice):
-    """ Python equivalent for cl::sycl::device class.
-
-    There are two ways of creating a SyclDevice instance:
-
-        - by directly passing in a filter string to the class constructor. The
-        filter string needs to conform to the the `DPC++ filter selector SYCL
-        extension <https://bit.ly/37kqANT>`_.
-
-        :Example:
-            .. code-block:: python
-
-                import dpctl
-
-                # Create a SyclDevice with an explicit filter string, in
-                # this case the first level_zero gpu device.
-                level_zero_gpu = dpctl.SyclDevice("level_zero:gpu:0"):
-                level_zero_gpu.dump_device_info()
-
-        - by calling one of the device selector helper functions:
-
-          :func:`dpctl.select_accelerator_device()`,
-          :func:`dpctl.select_cpu_device()`,
-          :func:`dpctl.select_default_device()`,
-          :func:`dpctl.select_gpu_device()`,
-          :func:`dpctl.select_host_device()`.
-
-
-        :Example:
-            .. code-block:: python
-
-                import dpctl
-
-                # Create a SyclDevice of type GPU based on whatever is returned
-                # by the SYCL `gpu_selector` device selector class.
-                gpu = dpctl.select_gpu_device():
-                gpu.dump_device_info()
-
-    """
-    @staticmethod
-    cdef void _init_helper(SyclDevice device, DPCTLSyclDeviceRef DRef):
-        device._device_ref = DRef
-        device._device_name = DPCTLDevice_GetName(DRef)
-        device._driver_version = DPCTLDevice_GetDriverInfo(DRef)
-        device._max_compute_units = DPCTLDevice_GetMaxComputeUnits(DRef)
-        device._max_num_sub_groups = DPCTLDevice_GetMaxNumSubGroups(DRef)
-        device._max_work_group_size = DPCTLDevice_GetMaxWorkGroupSize(DRef)
-        device._max_work_item_dims = DPCTLDevice_GetMaxWorkItemDims(DRef)
-        device._max_work_item_sizes = DPCTLDevice_GetMaxWorkItemSizes(DRef)
-        device._vendor_name = DPCTLDevice_GetVendorName(DRef)
-        device._accelerator_device = DPCTLDevice_IsAccelerator(DRef)
-        device._cpu_device = DPCTLDevice_IsCPU(DRef)
-        device._gpu_device = DPCTLDevice_IsGPU(DRef)
-        device._host_device = DPCTLDevice_IsHost(DRef)
-
-    @staticmethod
-    cdef SyclDevice _create(DPCTLSyclDeviceRef dref):
-        cdef SyclDevice ret = <SyclDevice>_SyclDevice.__new__(_SyclDevice)
-        # Initialize the attributes of the SyclDevice object
-        SyclDevice._init_helper(ret, dref)
-        return SyclDevice(ret)
-
-    cdef void _init_from__SyclDevice(self, _SyclDevice other):
-        self._device_ref = DPCTLDevice_Copy(other._device_ref)
-        self._device_name = DPCTLDevice_GetName(self._device_ref)
-        self._driver_version = DPCTLDevice_GetDriverInfo(self._device_ref)
-        self._max_compute_units = other._max_compute_units
-        self._max_num_sub_groups = other._max_num_sub_groups
-        self._max_work_group_size = other._max_work_group_size
-        self._max_work_item_dims = other._max_work_item_dims
-        self._max_work_item_sizes =  (
-            DPCTLDevice_GetMaxWorkItemSizes(self._device_ref)
-        )
-        self._vendor_name = DPCTLDevice_GetVendorName(self._device_ref)
-        self._accelerator_device = other._accelerator_device
-        self._cpu_device = other._cpu_device
-        self._gpu_device = other._gpu_device
-        self._host_device = other._host_device
-
-    cdef int _init_from_selector(self, DPCTLSyclDeviceSelectorRef DSRef):
-        # Initialize the attributes of the SyclDevice object
-        DRef = DPCTLDevice_CreateFromSelector(DSRef)
-        if DRef is NULL:
-            return -1
-        else:
-            SyclDevice._init_helper(self, DRef)
-            return 0
-
-    def __cinit__(self, arg=None):
-        cdef DPCTLSyclDeviceSelectorRef DSRef = NULL
-        cdef DPCTLSyclDeviceRef DRef = NULL
-        cdef const char *filter_c_str = NULL
-        cdef int ret = 0
-
-        if type(arg) is unicode:
-            string = bytes(<unicode>arg, "utf-8")
-            filter_c_str = string
-            DSRef = DPCTLFilterSelector_Create(filter_c_str)
-            ret = self._init_from_selector(DSRef)
-            if ret == -1:
-                raise ValueError("Could not create a Device with the selector")
-            # Free up the device selector
-            DPCTLDeviceSelector_Delete(DSRef)
-        elif isinstance(arg, unicode):
-            string = bytes(unicode(arg), "utf-8")
-            filter_c_str = <unicode>string
-            DSRef = DPCTLFilterSelector_Create(filter_c_str)
-            if ret == -1:
-                raise ValueError("Could not create a Device with the selector")
-            # Free up the device selector
-            DPCTLDeviceSelector_Delete(DSRef)
-        elif isinstance(arg, _SyclDevice):
-            self._init_from__SyclDevice(arg)
-        elif arg is None:
-            DSRef = DPCTLDefaultSelector_Create()
-            self._init_from_selector(DSRef)
-        else:
-            raise ValueError(
-                "Invalid argument. Argument should be a str object specifying "
-                "a SYCL filter selector string."
-            )
-
-    @property
-    def has_aspect_host(self):
-        cdef _aspect_type AT = _aspect_type._host
-        return DPCTLDevice_HasAspect(self._device_ref, AT)
-
-    @property
-    def has_aspect_cpu(self):
-        cdef _aspect_type AT = _aspect_type._cpu
-        return DPCTLDevice_HasAspect(self._device_ref, AT)
-
-    @property
-    def has_aspect_gpu(self):
-        cdef _aspect_type AT = _aspect_type._gpu
-        return DPCTLDevice_HasAspect(self._device_ref, AT)
-
-    @property
-    def has_aspect_accelerator(self):
-        cdef _aspect_type AT = _aspect_type._accelerator
-        return DPCTLDevice_HasAspect(self._device_ref, AT)
-
-    @property
-    def has_aspect_custom(self):
-        cdef _aspect_type AT = _aspect_type._custom
-        return DPCTLDevice_HasAspect(self._device_ref, AT)
-
-    @property
-    def has_aspect_fp16(self):
-        cdef _aspect_type AT = _aspect_type._fp16
-        return DPCTLDevice_HasAspect(self._device_ref, AT)
-
-    @property
-    def has_aspect_fp64(self):
-        cdef _aspect_type AT = _aspect_type._fp64
-        return DPCTLDevice_HasAspect(self._device_ref, AT)
-
-    @property
-    def has_aspect_int64_base_atomics(self):
-        cdef _aspect_type AT = _aspect_type._int64_base_atomics
-        return DPCTLDevice_HasAspect(self._device_ref, AT)
-
-    @property
-    def has_aspect_int64_extended_atomics(self):
-        cdef _aspect_type AT = _aspect_type._int64_extended_atomics
-        return DPCTLDevice_HasAspect(self._device_ref, AT)
-
-    @property
-    def has_aspect_image(self):
-        cdef _aspect_type AT = _aspect_type._image
-        return DPCTLDevice_HasAspect(self._device_ref, AT)
-
-    @property
-    def has_aspect_online_compiler(self):
-        cdef _aspect_type AT = _aspect_type._online_compiler
-        return DPCTLDevice_HasAspect(self._device_ref, AT)
-
-    @property
-    def has_aspect_online_linker(self):
-        cdef _aspect_type AT = _aspect_type._online_linker
-        return DPCTLDevice_HasAspect(self._device_ref, AT)
-
-    @property
-    def has_aspect_queue_profiling(self):
-        cdef _aspect_type AT = _aspect_type._queue_profiling
-        return DPCTLDevice_HasAspect(self._device_ref, AT)
-
-    @property
-    def has_aspect_usm_device_allocations(self):
-        cdef _aspect_type AT = _aspect_type._usm_device_allocations
-        return DPCTLDevice_HasAspect(self._device_ref, AT)
-
-    @property
-    def has_aspect_usm_host_allocations(self):
-        cdef _aspect_type AT = _aspect_type._usm_host_allocations
-        return DPCTLDevice_HasAspect(self._device_ref, AT)
-
-    @property
-    def has_aspect_usm_shared_allocations(self):
-        cdef _aspect_type AT = _aspect_type._usm_shared_allocations
-        return DPCTLDevice_HasAspect(self._device_ref, AT)
-
-    @property
-    def has_aspect_usm_restricted_shared_allocations(self):
-        cdef _aspect_type AT = _aspect_type._usm_restricted_shared_allocations
-        return DPCTLDevice_HasAspect(self._device_ref, AT)
-
-    @property
-    def has_aspect_usm_system_allocator(self):
-        cdef _aspect_type AT = _aspect_type._usm_system_allocator
-        return DPCTLDevice_HasAspect(self._device_ref, AT)
-
-    @property
-    def __name__(self):
-        return "SyclDevice"
-
-    def __repr__(self):
-        return "<dpctl." + self.__name__ + " at {}>".format(hex(id(self)))
->>>>>>> 5db1d6f8
+
