--- conflicted
+++ resolved
@@ -58,16 +58,13 @@
     DPCTLSyclDeviceSelectorRef,
     DPCTLDevice_HasAspect,
     DPCTLSyclDeviceType,
-<<<<<<< HEAD
     DPCTLDevice_GetMaxReadImageArgs,
     DPCTLDevice_GetMaxWriteImageArgs,
-=======
     DPCTLDevice_GetImage2dMaxWidth,
     DPCTLDevice_GetImage2dMaxHeight,
     DPCTLDevice_GetImage3dMaxWidth,
     DPCTLDevice_GetImage3dMaxHeight,
     DPCTLDevice_GetImage3dMaxDepth,
->>>>>>> ffd10429
     DPCTLDevice_GetSubGroupIndependentForwardProgress,
     DPCTLDevice_GetPreferredVectorWidthChar,
     DPCTLDevice_GetPreferredVectorWidthShort,
