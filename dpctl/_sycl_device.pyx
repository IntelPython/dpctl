--- conflicted
+++ resolved
@@ -53,10 +53,8 @@
     DPCTLSyclDeviceSelectorRef,
     DPCTLDevice_HasAspect,
     DPCTLSyclDeviceType,
-<<<<<<< HEAD
     DPCTLDevice_GetMaxReadImageArgs,
     DPCTLDevice_GetMaxWriteImageArgs,
-=======
     DPCTLDevice_GetSubGroupIndependentForwardProgress,
     DPCTLDevice_GetPreferredVectorWidthChar,
     DPCTLDevice_GetPreferredVectorWidthShort,
@@ -65,7 +63,6 @@
     DPCTLDevice_GetPreferredVectorWidthFloat,
     DPCTLDevice_GetPreferredVectorWidthDouble,
     DPCTLDevice_GetPreferredVectorWidthHalf,
->>>>>>> f0ada84a
 )
 from . import backend_type, device_type
 from libc.stdint cimport uint32_t
