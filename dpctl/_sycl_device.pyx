--- conflicted
+++ resolved
@@ -65,10 +65,6 @@
     """ A helper metaclass to abstract a cl::sycl::device instance.
     """
 
-<<<<<<< HEAD
-=======
-
->>>>>>> Enables creation of a SyclDevice from a filter string
     def __dealloc__(self):
         DPCTLDevice_Delete(self._device_ref)
         DPCTLCString_Delete(self._device_name)
@@ -435,199 +431,3 @@
 
     def __repr__(self):
         return "<dpctl." + self.__name__ + " at {}>".format(hex(id(self)))
-<<<<<<< HEAD
-
-
-cdef class SyclDevice(_SyclDevice):
-    """ Python equivalent for cl::sycl::device class.
-
-    There are two ways of creating a SyclDevice instance:
-
-        - by directly passing in a filter string to the class constructor. The
-        filter string needs to conform to the the `DPC++ filter selector SYCL
-        extension <https://bit.ly/37kqANT>`_.
-
-        :Example:
-            .. code-block:: python
-
-                import dpctl
-
-                # Create a SyclDevice with an explicit filter string, in
-                # this case the first level_zero gpu device.
-                level_zero_gpu = dpctl.SyclDevice("level_zero:gpu:0"):
-                level_zero_gpu.dump_device_info()
-
-        - by calling one of the device selector helper functions:
-
-          :func:`dpctl.select_accelerator_device()`,
-          :func:`dpctl.select_cpu_device()`,
-          :func:`dpctl.select_default_device()`,
-          :func:`dpctl.select_gpu_device()`,
-          :func:`dpctl.select_host_device()`.
-
-
-        :Example:
-            .. code-block:: python
-
-                import dpctl
-
-                # Create a SyclDevice of type GPU based on whatever is returned
-                # by the SYCL `gpu_selector` device selector class.
-                gpu = dpctl.select_gpu_device():
-                gpu.dump_device_info()
-
-    """
-
-    @staticmethod
-    cdef void _init_helper(SyclDevice device, DPCTLSyclDeviceRef DRef):
-        device._device_ref = DRef
-        device._device_name = DPCTLDevice_GetName(DRef)
-        device._driver_version = DPCTLDevice_GetDriverInfo(DRef)
-        device._int64_base_atomics = DPCTLDevice_HasInt64BaseAtomics(DRef)
-        device._int64_extended_atomics = (
-            DPCTLDevice_HasInt64ExtendedAtomics(DRef)
-        )
-        device._max_compute_units = DPCTLDevice_GetMaxComputeUnits(DRef)
-        device._max_num_sub_groups = DPCTLDevice_GetMaxNumSubGroups(DRef)
-        device._max_work_group_size = DPCTLDevice_GetMaxWorkGroupSize(DRef)
-        device._max_work_item_dims = DPCTLDevice_GetMaxWorkItemDims(DRef)
-        device._max_work_item_sizes = DPCTLDevice_GetMaxWorkItemSizes(DRef)
-        device._vendor_name = DPCTLDevice_GetVendorName(DRef)
-        device._accelerator_device = DPCTLDevice_IsAccelerator(DRef)
-        device._cpu_device = DPCTLDevice_IsCPU(DRef)
-        device._gpu_device = DPCTLDevice_IsGPU(DRef)
-        device._host_device = DPCTLDevice_IsHost(DRef)
-
-
-    def __cinit__(self, filter_str):
-        cdef const char *filter_c_str = NULL
-        if type(filter_str) is unicode:
-            string = bytes(<unicode>filter_str, "utf-8")
-            filter_c_str = string
-        elif isinstance(filter_str, unicode):
-            string = bytes(unicode(filter_str), "utf-8")
-            filter_c_str = <unicode>string
-        cdef DPCTLSyclDeviceSelectorRef DSRef = (
-            DPCTLFilterSelector_Create(filter_c_str)
-        )
-        cdef DPCTLSyclDeviceRef DRef = DPCTLDevice_CreateFromSelector(DSRef)
-        if DRef is NULL:
-            raise ValueError("Device could not be created from provided filter")
-        # Initialize the attributes of the SyclDevice object
-        SyclDevice._init_helper(self, DRef)
-        # Free up the device selector
-        DPCTLDeviceSelector_Delete(DSRef)
-
-    @staticmethod
-    cdef SyclDevice _create(DPCTLSyclDeviceRef dref):
-        cdef SyclDevice ret = <SyclDevice>_SyclDevice.__new__(_SyclDevice)
-        # Initialize the attributes of the SyclDevice object
-        SyclDevice._init_helper(ret, dref)
-        return ret
-
-
-cpdef select_accelerator_device():
-    """ A wrapper for SYCL's `accelerator_selector` device_selector class.
-
-    Returns:
-        A new SyclDevice object containing the SYCL device returned by the
-        `accelerator_selector`.
-    Raises:
-        A ValueError is raised if the SYCL `accelerator_selector` is unable to
-        select a device.
-    """
-    cdef DPCTLSyclDeviceSelectorRef DSRef = DPCTLAcceleratorSelector_Create()
-    cdef DPCTLSyclDeviceRef DRef = DPCTLDevice_CreateFromSelector(DSRef)
-    # Free up the device selector
-    DPCTLDeviceSelector_Delete(DSRef)
-    if DRef is NULL:
-        raise ValueError("Device unavailable.")
-    # The _create call frees DSRef and DRef
-    Device = SyclDevice._create(DRef)
-    return Device
-
-
-cpdef select_cpu_device():
-    """ A wrapper for SYCL's `cpu_selector` device_selector class.
-
-    Returns:
-        A new SyclDevice object containing the SYCL device returned by the
-        `cpu_selector`.
-    Raises:
-        A ValueError is raised if the SYCL `cpu_seector` is unable to select a
-        device.
-    """
-    cdef DPCTLSyclDeviceSelectorRef DSRef = DPCTLCPUSelector_Create()
-    cdef DPCTLSyclDeviceRef DRef = DPCTLDevice_CreateFromSelector(DSRef)
-    # Free up the device selector
-    DPCTLDeviceSelector_Delete(DSRef)
-    if DRef is NULL:
-        raise ValueError("Device unavailable.")
-    # The _create call frees DSRef and DRef
-    Device = SyclDevice._create(DRef)
-    return Device
-
-
-cpdef select_default_device():
-    """ A wrapper for SYCL's `default_selector` device_selector class.
-
-    Returns:
-        A new SyclDevice object containing the SYCL device returned by the
-        `default_selector`.
-    Raises:
-        A ValueError is raised if the SYCL `default_seector` is unable to
-        select a device.
-    """
-    cdef DPCTLSyclDeviceSelectorRef DSRef = DPCTLDefaultSelector_Create()
-    cdef DPCTLSyclDeviceRef DRef = DPCTLDevice_CreateFromSelector(DSRef)
-    # Free up the device selector
-    DPCTLDeviceSelector_Delete(DSRef)
-    if DRef is NULL:
-        raise ValueError("Device unavailable.")
-    # The _create call frees DSRef and DRef
-    Device = SyclDevice._create(DRef)
-    return Device
-
-
-cpdef select_gpu_device():
-    """ A wrapper for SYCL's `gpu_selector` device_selector class.
-
-    Returns:
-        A new SyclDevice object containing the SYCL device returned by the
-        `gpu_selector`.
-    Raises:
-        A ValueError is raised if the SYCL `gpu_seector` is unable to select a
-        device.
-    """
-    cdef DPCTLSyclDeviceSelectorRef DSRef = DPCTLGPUSelector_Create()
-    cdef DPCTLSyclDeviceRef DRef = DPCTLDevice_CreateFromSelector(DSRef)
-    # Free up the device selector
-    DPCTLDeviceSelector_Delete(DSRef)
-    if DRef is NULL:
-        raise ValueError("Device unavailable.")
-    # The _create call frees DSRef and DRef
-    Device = SyclDevice._create(DRef)
-    return Device
-
-
-cpdef select_host_device():
-    """ A wrapper for SYCL's `host_selector` device_selector class.
-
-    Returns:
-        A new SyclDevice object containing the SYCL device returned by the
-        `host_selector`.
-    Raises:
-        A ValueError is raised if the SYCL `host_seector` is unable to select a
-        device.
-    """
-    cdef DPCTLSyclDeviceSelectorRef DSRef = DPCTLHostSelector_Create()
-    cdef DPCTLSyclDeviceRef DRef = DPCTLDevice_CreateFromSelector(DSRef)
-    # Free up the device selector
-    DPCTLDeviceSelector_Delete(DSRef)
-    if DRef is NULL:
-        raise ValueError("Device unavailable.")
-    # The _create call frees DSRef and DRef
-    Device = SyclDevice._create(DRef)
-    return Device
-=======
->>>>>>> 1bbd797b
