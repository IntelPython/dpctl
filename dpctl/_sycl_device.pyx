#                      Data Parallel Control (dpCtl)
#
# Copyright 2020-2021 Intel Corporation
#
# Licensed under the Apache License, Version 2.0 (the "License");
# you may not use this file except in compliance with the License.
# You may obtain a copy of the License at
#
#    http://www.apache.org/licenses/LICENSE-2.0
#
# Unless required by applicable law or agreed to in writing, software
# distributed under the License is distributed on an "AS IS" BASIS,
# WITHOUT WARRANTIES OR CONDITIONS OF ANY KIND, either express or implied.
# See the License for the specific language governing permissions and
# limitations under the License.

# distutils: language = c++
# cython: language_level=3

""" Implements SyclDevice Cython extension type.
"""

from ._backend cimport (
    _aspect_type,
    _backend_type,
    _device_type,
    DPCTLCString_Delete,
    DPCTLDefaultSelector_Create,
    DPCTLDevice_Copy,
    DPCTLDevice_CreateFromSelector,
    DPCTLDevice_Delete,
    DPCTLDevice_GetBackend,
    DPCTLDevice_GetDeviceType,
    DPCTLDevice_GetDriverInfo,
    DPCTLDevice_GetMaxComputeUnits,
    DPCTLDevice_GetMaxNumSubGroups,
    DPCTLDevice_GetMaxWorkGroupSize,
    DPCTLDevice_GetMaxWorkItemDims,
    DPCTLDevice_GetMaxWorkItemSizes,
    DPCTLDevice_GetVendorName,
    DPCTLDevice_GetName,
    DPCTLDevice_IsAccelerator,
    DPCTLDevice_IsCPU,
    DPCTLDevice_IsGPU,
    DPCTLDevice_IsHost,
    DPCTLDeviceMgr_PrintDeviceInfo,
    DPCTLFilterSelector_Create,
    DPCTLDeviceSelector_Delete,
    DPCTLDeviceSelector_Score,
    DPCTLSize_t_Array_Delete,
    DPCTLSyclBackendType,
    DPCTLSyclDeviceRef,
    DPCTLSyclDeviceSelectorRef,
    DPCTLDevice_HasAspect,
    DPCTLSyclDeviceType,
<<<<<<< HEAD
    DPCTLDevice_GetImage2dMaxWidth,
    DPCTLDevice_GetImage2dMaxHeight,
    DPCTLDevice_GetImage3dMaxWidth,
    DPCTLDevice_GetImage3dMaxHeight,
    DPCTLDevice_GetImage3dMaxDepth,
=======
    DPCTLDevice_GetSubGroupIndependentForwardProgress,
    DPCTLDevice_GetPreferredVectorWidthChar,
    DPCTLDevice_GetPreferredVectorWidthShort,
    DPCTLDevice_GetPreferredVectorWidthInt,
    DPCTLDevice_GetPreferredVectorWidthLong,
    DPCTLDevice_GetPreferredVectorWidthFloat,
    DPCTLDevice_GetPreferredVectorWidthDouble,
    DPCTLDevice_GetPreferredVectorWidthHalf,
>>>>>>> a0042210
)
from . import backend_type, device_type
from libc.stdint cimport uint32_t
import warnings

__all__ = [
    "SyclDevice",
]


cdef class _SyclDevice:
    """ A helper metaclass to abstract a cl::sycl::device instance.
    """

    def __dealloc__(self):
        DPCTLDevice_Delete(self._device_ref)
        DPCTLCString_Delete(self._device_name)
        DPCTLCString_Delete(self._vendor_name)
        DPCTLCString_Delete(self._driver_version)
        DPCTLSize_t_Array_Delete(self._max_work_item_sizes)


cdef class SyclDevice(_SyclDevice):
    """ Python equivalent for cl::sycl::device class.

    There are two ways of creating a SyclDevice instance:

        - by directly passing in a filter string to the class constructor. The
        filter string needs to conform to the the `DPC++ filter selector SYCL
        extension <https://bit.ly/37kqANT>`_.

        :Example:
            .. code-block:: python

                import dpctl

                # Create a SyclDevice with an explicit filter string, in
                # this case the first level_zero gpu device.
                level_zero_gpu = dpctl.SyclDevice("level_zero:gpu:0"):
                level_zero_gpu.print_device_info()

        - by calling one of the device selector helper functions:

          :func:`dpctl.select_accelerator_device()`,
          :func:`dpctl.select_cpu_device()`,
          :func:`dpctl.select_default_device()`,
          :func:`dpctl.select_gpu_device()`,
          :func:`dpctl.select_host_device()`.


        :Example:
            .. code-block:: python

                import dpctl

                # Create a SyclDevice of type GPU based on whatever is returned
                # by the SYCL `gpu_selector` device selector class.
                gpu = dpctl.select_gpu_device():
                gpu.print_device_info()

    """
    @staticmethod
    cdef void _init_helper(SyclDevice device, DPCTLSyclDeviceRef DRef):
        device._device_ref = DRef
        device._device_name = DPCTLDevice_GetName(DRef)
        device._driver_version = DPCTLDevice_GetDriverInfo(DRef)
        device._vendor_name = DPCTLDevice_GetVendorName(DRef)
        device._max_work_item_sizes = DPCTLDevice_GetMaxWorkItemSizes(DRef)

    @staticmethod
    cdef SyclDevice _create(DPCTLSyclDeviceRef dref):
        cdef SyclDevice ret = <SyclDevice>_SyclDevice.__new__(_SyclDevice)
        # Initialize the attributes of the SyclDevice object
        SyclDevice._init_helper(ret, dref)
        return SyclDevice(ret)

    cdef int _init_from__SyclDevice(self, _SyclDevice other):
        self._device_ref = DPCTLDevice_Copy(other._device_ref)
        if (self._device_ref is NULL):
            return -1
        self._device_name = DPCTLDevice_GetName(self._device_ref)
        self._driver_version = DPCTLDevice_GetDriverInfo(self._device_ref)
        self._max_work_item_sizes =  (
            DPCTLDevice_GetMaxWorkItemSizes(self._device_ref)
        )
        self._vendor_name = DPCTLDevice_GetVendorName(self._device_ref)

    cdef int _init_from_selector(self, DPCTLSyclDeviceSelectorRef DSRef):
        # Initialize the attributes of the SyclDevice object
        cdef DPCTLSyclDeviceRef DRef = DPCTLDevice_CreateFromSelector(DSRef)
        if DRef is NULL:
            return -1
        else:
            SyclDevice._init_helper(self, DRef)
            return 0

    def __cinit__(self, arg=None):
        cdef DPCTLSyclDeviceSelectorRef DSRef = NULL
        cdef const char *filter_c_str = NULL
        cdef int ret = 0

        if type(arg) is unicode:
            string = bytes(<unicode>arg, "utf-8")
            filter_c_str = string
            DSRef = DPCTLFilterSelector_Create(filter_c_str)
            ret = self._init_from_selector(DSRef)
            if ret == -1:
                raise ValueError(
                    "Could not create a SyclDevice with the selector string"
                )
            # Free up the device selector
            DPCTLDeviceSelector_Delete(DSRef)
        elif isinstance(arg, unicode):
            string = bytes(<unicode>unicode(arg), "utf-8")
            filter_c_str = string
            DSRef = DPCTLFilterSelector_Create(filter_c_str)
            ret = self._init_from_selector(DSRef)
            if ret == -1:
                raise ValueError(
                    "Could not create a SyclDevice with the selector string"
                )
            # Free up the device selector
            DPCTLDeviceSelector_Delete(DSRef)
        elif isinstance(arg, _SyclDevice):
            ret = self._init_from__SyclDevice(arg)
            if ret == -1:
                raise ValueError(
                    "Could not create a SyclDevice from _SyclDevice instance"
                )
        elif arg is None:
            DSRef = DPCTLDefaultSelector_Create()
            ret = self._init_from_selector(DSRef)
            if ret == -1:
                raise ValueError(
                    "Could not create a SyclDevice from default selector"
                )
        else:
            raise ValueError(
                "Invalid argument. Argument should be a str object specifying "
                "a SYCL filter selector string."
            )

    def print_device_info(self):
        """ Print information about the SYCL device.
        """
        DPCTLDeviceMgr_PrintDeviceInfo(self._device_ref)

    cdef DPCTLSyclDeviceRef get_device_ref (self):
        """ Returns the DPCTLSyclDeviceRef pointer for this class.
        """
        return self._device_ref

    def addressof_ref(self):
        """
        Returns the address of the DPCTLSyclDeviceRef pointer as a size_t.

        Returns:
            int: The address of the DPCTLSyclDeviceRef object used to create
            this SyclDevice cast to a size_t.
        """
        return int(<size_t>self._device_ref)

    @property
    def backend(self):
        """Returns the backend_type enum value for this device

        Returns:
            backend_type: The backend for the device.
        """
        cdef DPCTLSyclBackendType BTy = (
            DPCTLDevice_GetBackend(self._device_ref)
        )
        if BTy == _backend_type._CUDA:
            return backend_type.cuda
        elif BTy == _backend_type._HOST:
            return backend_type.host
        elif BTy == _backend_type._LEVEL_ZERO:
            return backend_type.level_zero
        elif BTy == _backend_type._OPENCL:
            return backend_type.opencl
        else:
            raise ValueError("Unknown backend type.")

    @property
    def device_type(self):
        """ Returns the type of the device as a `device_type` enum.

        Returns:
            device_type: The type of device encoded as a device_type enum.
        Raises:
            A ValueError is raised if the device type is not recognized.
        """
        cdef DPCTLSyclDeviceType DTy = (
            DPCTLDevice_GetDeviceType(self._device_ref)
        )
        if DTy == _device_type._ACCELERATOR:
            return device_type.accelerator
        elif DTy == _device_type._AUTOMATIC:
            return device_type.automatic
        elif DTy == _device_type._CPU:
            return device_type.cpu
        elif DTy == _device_type._GPU:
            return device_type.gpu
        elif DTy == _device_type._HOST_DEVICE:
            return device_type.host_device
        else:
            raise ValueError("Unknown device type.")

    @property
    def has_aspect_host(self):
        cdef _aspect_type AT = _aspect_type._host
        return DPCTLDevice_HasAspect(self._device_ref, AT)

    @property
    def has_aspect_cpu(self):
        cdef _aspect_type AT = _aspect_type._cpu
        return DPCTLDevice_HasAspect(self._device_ref, AT)

    @property
    def has_aspect_gpu(self):
        cdef _aspect_type AT = _aspect_type._gpu
        return DPCTLDevice_HasAspect(self._device_ref, AT)

    @property
    def has_aspect_accelerator(self):
        cdef _aspect_type AT = _aspect_type._accelerator
        return DPCTLDevice_HasAspect(self._device_ref, AT)

    @property
    def has_aspect_custom(self):
        cdef _aspect_type AT = _aspect_type._custom
        return DPCTLDevice_HasAspect(self._device_ref, AT)

    @property
    def has_aspect_fp16(self):
        cdef _aspect_type AT = _aspect_type._fp16
        return DPCTLDevice_HasAspect(self._device_ref, AT)

    @property
    def has_aspect_fp64(self):
        cdef _aspect_type AT = _aspect_type._fp64
        return DPCTLDevice_HasAspect(self._device_ref, AT)

    @property
    def has_aspect_int64_base_atomics(self):
        cdef _aspect_type AT = _aspect_type._int64_base_atomics
        return DPCTLDevice_HasAspect(self._device_ref, AT)

    @property
    def has_aspect_int64_extended_atomics(self):
        cdef _aspect_type AT = _aspect_type._int64_extended_atomics
        return DPCTLDevice_HasAspect(self._device_ref, AT)

    @property
    def has_aspect_image(self):
        cdef _aspect_type AT = _aspect_type._image
        return DPCTLDevice_HasAspect(self._device_ref, AT)

    @property
    def has_aspect_online_compiler(self):
        cdef _aspect_type AT = _aspect_type._online_compiler
        return DPCTLDevice_HasAspect(self._device_ref, AT)

    @property
    def has_aspect_online_linker(self):
        cdef _aspect_type AT = _aspect_type._online_linker
        return DPCTLDevice_HasAspect(self._device_ref, AT)

    @property
    def has_aspect_queue_profiling(self):
        cdef _aspect_type AT = _aspect_type._queue_profiling
        return DPCTLDevice_HasAspect(self._device_ref, AT)

    @property
    def has_aspect_usm_device_allocations(self):
        cdef _aspect_type AT = _aspect_type._usm_device_allocations
        return DPCTLDevice_HasAspect(self._device_ref, AT)

    @property
    def has_aspect_usm_host_allocations(self):
        cdef _aspect_type AT = _aspect_type._usm_host_allocations
        return DPCTLDevice_HasAspect(self._device_ref, AT)

    @property
    def has_aspect_usm_shared_allocations(self):
        cdef _aspect_type AT = _aspect_type._usm_shared_allocations
        return DPCTLDevice_HasAspect(self._device_ref, AT)

    @property
    def has_aspect_usm_restricted_shared_allocations(self):
        cdef _aspect_type AT = _aspect_type._usm_restricted_shared_allocations
        return DPCTLDevice_HasAspect(self._device_ref, AT)

    @property
    def has_aspect_usm_system_allocator(self):
        cdef _aspect_type AT = _aspect_type._usm_system_allocator
        return DPCTLDevice_HasAspect(self._device_ref, AT)

    @property
    def image_2d_max_width(self):
        """ Returns the maximum width of a 2D image or 1D image in pixels.
            The minimum value is 8192 if the SYCL device has aspect::image.
        """
        return DPCTLDevice_GetImage2dMaxWidth(self._device_ref)

    @property
    def image_2d_max_height(self):
        """ Returns the maximum height of a 2D image or 1D image in pixels.
            The minimum value is 8192 if the SYCL device has aspect::image.
        """
        return DPCTLDevice_GetImage2dMaxHeight(self._device_ref)

    @property
    def image_3d_max_width(self):
        """ Returns the maximum width of a 3D image in pixels.
            The minimum value is 2048 if the SYCL device has aspect::image.
        """
        return DPCTLDevice_GetImage3dMaxWidth(self._device_ref)

    @property
    def image_3d_max_height(self):
        """ Returns the maximum height of a 3D image in pixels.
            The minimum value is 2048 if the SYCL device has aspect::image.
        """
        return DPCTLDevice_GetImage3dMaxHeight(self._device_ref)

    @property
    def image_3d_max_depth(self):
        """ Returns the maximum depth of a 3D image in pixels.
            The minimum value is 2048 if the SYCL device has aspect::image.
        """
        return DPCTLDevice_GetImage3dMaxDepth(self._device_ref)

    @property
    def default_selector_score(self):
        cdef DPCTLSyclDeviceSelectorRef DSRef = DPCTLDefaultSelector_Create()
        cdef int score = -1
        if (DSRef):
            score = DPCTLDeviceSelector_Score(DSRef, self._device_ref)
            DPCTLDeviceSelector_Delete(DSRef)
        return score

    @property
    def is_accelerator(self):
        """ Returns True if the SyclDevice instance is a SYCL accelerator
        device.

        Returns:
            bool: True if the SyclDevice is a SYCL accelerator device,
            else False.
        """
        return DPCTLDevice_IsAccelerator(self._device_ref)

    @property
    def is_cpu(self):
        """ Returns True if the SyclDevice instance is a SYCL CPU device.

        Returns:
            bool: True if the SyclDevice is a SYCL CPU device, else False.
        """
        return DPCTLDevice_IsCPU(self._device_ref)

    @property
    def is_gpu(self):
        """ Returns True if the SyclDevice instance is a SYCL GPU device.

        Returns:
            bool: True if the SyclDevice is a SYCL GPU device, else False.
        """
        return DPCTLDevice_IsGPU(self._device_ref)

    @property
    def is_host(self):
        """ Returns True if the SyclDevice instance is a SYCL host device.

        Returns:
            bool: True if the SyclDevice is a SYCL host device, else False.
        """
        return DPCTLDevice_IsHost(self._device_ref)

    @property
    def max_work_item_dims(self):
        """ Returns the maximum dimensions that specify
            the global and local work-item IDs used by the
            data parallel execution model. The cb
            value is 3 if this SYCL device is not of device
            type ``info::device_type::custom``.
        """
        cdef uint32_t max_work_item_dims = 0
        max_work_item_dims = DPCTLDevice_GetMaxWorkItemDims(self._device_ref)
        return max_work_item_dims

    @property
    def max_work_item_sizes(self):
        """ Returns the maximum number of work-items
            that are permitted in each dimension of the
            work-group of the nd_range. The minimum
            value is (1; 1; 1) for devices that are not of
            device type ``info::device_type::custom``.
        """
        return (
            self._max_work_item_sizes[0],
            self._max_work_item_sizes[1],
            self._max_work_item_sizes[2],
        )

    @property
    def max_compute_units(self):
        """ Returns the number of parallel compute units
            available to the device. The minimum value is 1.
        """
        cdef uint32_t max_compute_units = 0
        max_compute_units = DPCTLDevice_GetMaxComputeUnits(self._device_ref)
        return max_compute_units

    @property
    def max_work_group_size(self):
        """ Returns the maximum number of work-items
            that are permitted in a work-group executing a
            kernel on a single compute unit. The minimum
            value is 1.
        """
        cdef uint32_t max_work_group_size = 0
        max_work_group_size = DPCTLDevice_GetMaxWorkGroupSize(self._device_ref)
        return max_work_group_size

    @property
    def max_num_sub_groups(self):
        """ Returns the maximum number of sub-groups
            in a work-group for any kernel executed on the
            device. The minimum value is 1.
        """
        cdef uint32_t max_num_sub_groups = 0
        if (not self.is_host):
            max_num_sub_groups = (
                DPCTLDevice_GetMaxNumSubGroups(self._device_ref)
            )
        return max_num_sub_groups

    @property
    def sub_group_independent_forward_progress(self):
        """ Returns true if the device supports independent forward progress of
            sub-groups with respect to other sub-groups in the same work-group.
        """
        return DPCTLDevice_GetSubGroupIndependentForwardProgress(self._device_ref)

    @property
    def preferred_vector_width_char(self):
        """ Returns the preferred native vector width size for built-in scalar
            types that can be put into vectors.
        """
        return DPCTLDevice_GetPreferredVectorWidthChar(self._device_ref)

    @property
    def preferred_vector_width_short(self):
        """ Returns the preferred native vector width size for built-in scalar
            types that can be put into vectors.
        """
        return DPCTLDevice_GetPreferredVectorWidthShort(self._device_ref)

    @property
    def preferred_vector_width_int(self):
        """ Returns the preferred native vector width size for built-in scalar
            types that can be put into vectors.
        """
        return DPCTLDevice_GetPreferredVectorWidthInt(self._device_ref)

    @property
    def preferred_vector_width_long(self):
        """ Returns the preferred native vector width size for built-in scalar
            types that can be put into vectors.
        """
        return DPCTLDevice_GetPreferredVectorWidthLong(self._device_ref)

    @property
    def preferred_vector_width_float(self):
        """ Returns the preferred native vector width size for built-in scalar
            types that can be put into vectors.
        """
        return DPCTLDevice_GetPreferredVectorWidthFloat(self._device_ref)

    @property
    def preferred_vector_width_double(self):
        """ Returns the preferred native vector width size for built-in scalar
            types that can be put into vectors.
        """
        return DPCTLDevice_GetPreferredVectorWidthDouble(self._device_ref)

    @property
    def preferred_vector_width_half(self):
        """ Returns the preferred native vector width size for built-in scalar
            types that can be put into vectors.
        """
        return DPCTLDevice_GetPreferredVectorWidthHalf(self._device_ref)

    @property
    def vendor_name(self):
        """ Returns the device vendor name as a string.
        """
        return self._vendor_name.decode()

    @property
    def driver_version(self):
        """ Returns a backend-defined driver version as a string.
        """
        return self._driver_version.decode()

    @property
    def device_name(self):
        """ Returns the name of the device as a string
        """
        return self._device_name.decode()

    @property
    def __name__(self):
        return "SyclDevice"

    def __repr__(self):
        return ("<dpctl." + self.__name__ + " [" +
                str(self.backend) + ", " + str(self.device_type) +", " +
                " " + self.device_name + "] at {}>".format(hex(id(self))) )<|MERGE_RESOLUTION|>--- conflicted
+++ resolved
@@ -53,13 +53,11 @@
     DPCTLSyclDeviceSelectorRef,
     DPCTLDevice_HasAspect,
     DPCTLSyclDeviceType,
-<<<<<<< HEAD
     DPCTLDevice_GetImage2dMaxWidth,
     DPCTLDevice_GetImage2dMaxHeight,
     DPCTLDevice_GetImage3dMaxWidth,
     DPCTLDevice_GetImage3dMaxHeight,
     DPCTLDevice_GetImage3dMaxDepth,
-=======
     DPCTLDevice_GetSubGroupIndependentForwardProgress,
     DPCTLDevice_GetPreferredVectorWidthChar,
     DPCTLDevice_GetPreferredVectorWidthShort,
@@ -68,7 +66,6 @@
     DPCTLDevice_GetPreferredVectorWidthFloat,
     DPCTLDevice_GetPreferredVectorWidthDouble,
     DPCTLDevice_GetPreferredVectorWidthHalf,
->>>>>>> a0042210
 )
 from . import backend_type, device_type
 from libc.stdint cimport uint32_t
