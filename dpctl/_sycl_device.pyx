#                      Data Parallel Control (dpCtl)
#
# Copyright 2020-2021 Intel Corporation
#
# Licensed under the Apache License, Version 2.0 (the "License");
# you may not use this file except in compliance with the License.
# You may obtain a copy of the License at
#
#    http://www.apache.org/licenses/LICENSE-2.0
#
# Unless required by applicable law or agreed to in writing, software
# distributed under the License is distributed on an "AS IS" BASIS,
# WITHOUT WARRANTIES OR CONDITIONS OF ANY KIND, either express or implied.
# See the License for the specific language governing permissions and
# limitations under the License.

# distutils: language = c++
# cython: language_level=3

""" Implements SyclDevice Cython extension type.
"""

from ._backend cimport (
    _aspect_type,
    _backend_type,
    _device_type,
    DPCTLCString_Delete,
    DPCTLDefaultSelector_Create,
    DPCTLDevice_Copy,
    DPCTLDevice_CreateFromSelector,
    DPCTLDevice_Delete,
    DPCTLDevice_GetBackend,
    DPCTLDevice_GetDeviceType,
    DPCTLDevice_GetDriverInfo,
    DPCTLDevice_GetMaxComputeUnits,
    DPCTLDevice_GetMaxNumSubGroups,
    DPCTLDevice_GetMaxWorkGroupSize,
    DPCTLDevice_GetMaxWorkItemDims,
    DPCTLDevice_GetMaxWorkItemSizes,
    DPCTLDevice_GetVendorName,
    DPCTLDevice_GetName,
    DPCTLDevice_IsAccelerator,
    DPCTLDevice_IsCPU,
    DPCTLDevice_IsGPU,
    DPCTLDevice_IsHost,
    DPCTLDeviceMgr_PrintDeviceInfo,
    DPCTLFilterSelector_Create,
    DPCTLDeviceSelector_Delete,
    DPCTLDeviceSelector_Score,
    DPCTLSize_t_Array_Delete,
    DPCTLSyclBackendType,
    DPCTLSyclDeviceRef,
    DPCTLSyclDeviceSelectorRef,
    DPCTLDevice_HasAspect,
    DPCTLSyclDeviceType,
    DPCTLDevice_GetMaxReadImageArgs,
    DPCTLDevice_GetMaxWriteImageArgs,
)
from . import backend_type, device_type
from libc.stdint cimport uint32_t
import warnings

__all__ = [
    "SyclDevice",
]


cdef class _SyclDevice:
    """ A helper metaclass to abstract a cl::sycl::device instance.
    """

    def __dealloc__(self):
        DPCTLDevice_Delete(self._device_ref)
        DPCTLCString_Delete(self._device_name)
        DPCTLCString_Delete(self._vendor_name)
        DPCTLCString_Delete(self._driver_version)
        DPCTLSize_t_Array_Delete(self._max_work_item_sizes)

<<<<<<< HEAD
    def dump_device_info(self):
        """ Print information about the SYCL device.
        """
        warnings.warn(
            "WARNING: dump_device_info is deprecated and will be removed in "
            "a future release of dpctl. Use print_device_info instead."
        )
        DPCTLDeviceMgr_PrintDeviceInfo(self._device_ref)


    def print_device_info(self):
        """ Print information about the SYCL device.
        """
        DPCTLDeviceMgr_PrintDeviceInfo(self._device_ref)

    cpdef get_backend(self):
        """Returns the backend_type enum value for this device

        Returns:
            backend_type: The backend for the device.
        """
        cdef DPCTLSyclBackendType BTy = (
            DPCTLDevice_GetBackend(self._device_ref)
        )
        if BTy == _backend_type._CUDA:
            return backend_type.cuda
        elif BTy == _backend_type._HOST:
            return backend_type.host
        elif BTy == _backend_type._LEVEL_ZERO:
            return backend_type.level_zero
        elif BTy == _backend_type._OPENCL:
            return backend_type.opencl
        else:
            raise ValueError("Unknown backend type.")

    cpdef get_device_name(self):
        """ Returns the name of the device as a string
        """
        return self._device_name.decode()

    cpdef get_device_type(self):
        """ Returns the type of the device as a `device_type` enum.

        Returns:
            device_type: The type of device encoded as a device_type enum.
        Raises:
            A ValueError is raised if the device type is not recognized.
        """
        cdef DPCTLSyclDeviceType DTy = (
            DPCTLDevice_GetDeviceType(self._device_ref)
        )
        if DTy == _device_type._ACCELERATOR:
            return device_type.accelerator
        elif DTy == _device_type._AUTOMATIC:
            return device_type.automatic
        elif DTy == _device_type._CPU:
            return device_type.cpu
        elif DTy == _device_type._GPU:
            return device_type.gpu
        elif DTy == _device_type._HOST_DEVICE:
            return device_type.host_device
        else:
            raise ValueError("Unknown device type.")

    cpdef get_vendor_name(self):
        """ Returns the device vendor name as a string
        """
        return self._vendor_name.decode()

    cpdef get_driver_version(self):
        """ Returns the OpenCL software driver version as a string
            in the form: major number.minor number, if this SYCL
            device is an OpenCL device. Returns a string class
            with the value "1.2" if this SYCL device is a host device.
        """
        return self._driver_version.decode()

    cpdef get_max_compute_units(self):
        """ Returns the number of parallel compute units
            available to the device. The minimum value is 1.
        """
        return self._max_compute_units

    cpdef get_max_work_item_dims(self):
        """ Returns the maximum dimensions that specify
            the global and local work-item IDs used by the
            data parallel execution model. The minimum
            value is 3 if this SYCL device is not of device
            type ``info::device_type::custom``.
        """
        return self._max_work_item_dims

    cpdef get_max_work_item_sizes(self):
        """ Returns the maximum number of work-items
            that are permitted in each dimension of the
            work-group of the nd_range. The minimum
            value is (1; 1; 1) for devices that are not of
            device type ``info::device_type::custom``.
        """
        max_work_item_sizes = []
        for n in range(3):
            max_work_item_sizes.append(self._max_work_item_sizes[n])
        return tuple(max_work_item_sizes)

    cpdef get_max_work_group_size(self):
        """ Returns the maximum number of work-items
            that are permitted in a work-group executing a
            kernel on a single compute unit. The minimum
            value is 1.
        """
        return self._max_work_group_size

    cpdef get_max_num_sub_groups(self):
        """ Returns the maximum number of sub-groups
            in a work-group for any kernel executed on the
            device. The minimum value is 1.
        """
        return self._max_num_sub_groups

    cpdef is_accelerator(self):
        """ Returns True if the SyclDevice instance is a SYCL accelerator
        device.

        Returns:
            bool: True if the SyclDevice is a SYCL accelerator device,
            else False.
        """
        return self._accelerator_device

    cpdef is_cpu(self):
        """ Returns True if the SyclDevice instance is a SYCL CPU device.

        Returns:
            bool: True if the SyclDevice is a SYCL CPU device, else False.
        """
        return self._cpu_device

    cpdef is_gpu(self):
        """ Returns True if the SyclDevice instance is a SYCL GPU device.

        Returns:
            bool: True if the SyclDevice is a SYCL GPU device, else False.
        """
        return self._gpu_device

    cpdef is_host(self):
        """ Returns True if the SyclDevice instance is a SYCL host device.

        Returns:
            bool: True if the SyclDevice is a SYCL host device, else False.
        """
        return self._host_device

    cdef DPCTLSyclDeviceRef get_device_ref (self):
        """ Returns the DPCTLSyclDeviceRef pointer for this class.
        """
        return self._device_ref

    def addressof_ref(self):
        """
        Returns the address of the DPCTLSyclDeviceRef pointer as a size_t.

        Returns:
            int: The address of the DPCTLSyclDeviceRef object used to create
            this SyclDevice cast to a size_t.
        """
        return int(<size_t>self._device_ref)

    cpdef get_max_read_image_args(self):
        """ Returns the maximum number of simultaneous image objects that
            can be read from by a kernel. The minimum value is 128 if the
            SYCL device has aspect::image.
        """
        return self._max_read_image_args

    cpdef get_max_write_image_args(self):
        """ Returns the maximum number of simultaneous image objects that
            can be written to by a kernel. The minimum value is 8 if the SYCL
            device has aspect::image.
        """
        return self._max_write_image_args

    @property
    def __name__(self):
        return "SyclDevice"

    def __repr__(self):
        return "<dpctl." + self.__name__ + " at {}>".format(hex(id(self)))

=======
>>>>>>> 30033c11

cdef class SyclDevice(_SyclDevice):
    """ Python equivalent for cl::sycl::device class.

    There are two ways of creating a SyclDevice instance:

        - by directly passing in a filter string to the class constructor. The
        filter string needs to conform to the the `DPC++ filter selector SYCL
        extension <https://bit.ly/37kqANT>`_.

        :Example:
            .. code-block:: python

                import dpctl

                # Create a SyclDevice with an explicit filter string, in
                # this case the first level_zero gpu device.
                level_zero_gpu = dpctl.SyclDevice("level_zero:gpu:0"):
                level_zero_gpu.print_device_info()

        - by calling one of the device selector helper functions:

          :func:`dpctl.select_accelerator_device()`,
          :func:`dpctl.select_cpu_device()`,
          :func:`dpctl.select_default_device()`,
          :func:`dpctl.select_gpu_device()`,
          :func:`dpctl.select_host_device()`.


        :Example:
            .. code-block:: python

                import dpctl

                # Create a SyclDevice of type GPU based on whatever is returned
                # by the SYCL `gpu_selector` device selector class.
                gpu = dpctl.select_gpu_device():
                gpu.print_device_info()

    """
    @staticmethod
    cdef void _init_helper(SyclDevice device, DPCTLSyclDeviceRef DRef):
        device._device_ref = DRef
        device._device_name = DPCTLDevice_GetName(DRef)
        device._driver_version = DPCTLDevice_GetDriverInfo(DRef)
        device._vendor_name = DPCTLDevice_GetVendorName(DRef)
<<<<<<< HEAD
        device._accelerator_device = DPCTLDevice_IsAccelerator(DRef)
        device._cpu_device = DPCTLDevice_IsCPU(DRef)
        device._gpu_device = DPCTLDevice_IsGPU(DRef)
        device._host_device = DPCTLDevice_IsHost(DRef)
        device._max_read_image_args = DPCTLDevice_GetMaxReadImageArgs(DRef)
        device._max_write_image_args = DPCTLDevice_GetMaxWriteImageArgs(DRef)
=======
        device._max_work_item_sizes = DPCTLDevice_GetMaxWorkItemSizes(DRef)
>>>>>>> 30033c11

    @staticmethod
    cdef SyclDevice _create(DPCTLSyclDeviceRef dref):
        cdef SyclDevice ret = <SyclDevice>_SyclDevice.__new__(_SyclDevice)
        # Initialize the attributes of the SyclDevice object
        SyclDevice._init_helper(ret, dref)
        return SyclDevice(ret)

    cdef int _init_from__SyclDevice(self, _SyclDevice other):
        self._device_ref = DPCTLDevice_Copy(other._device_ref)
        if (self._device_ref is NULL):
            return -1
        self._device_name = DPCTLDevice_GetName(self._device_ref)
        self._driver_version = DPCTLDevice_GetDriverInfo(self._device_ref)
        self._max_work_item_sizes =  (
            DPCTLDevice_GetMaxWorkItemSizes(self._device_ref)
        )
        self._vendor_name = DPCTLDevice_GetVendorName(self._device_ref)
<<<<<<< HEAD
        self._accelerator_device = other._accelerator_device
        self._cpu_device = other._cpu_device
        self._gpu_device = other._gpu_device
        self._host_device = other._host_device
        self._max_read_image_args = other._max_read_image_args
        self._max_write_image_args = other._max_write_image_args
=======
>>>>>>> 30033c11

    cdef int _init_from_selector(self, DPCTLSyclDeviceSelectorRef DSRef):
        # Initialize the attributes of the SyclDevice object
        cdef DPCTLSyclDeviceRef DRef = DPCTLDevice_CreateFromSelector(DSRef)
        if DRef is NULL:
            return -1
        else:
            SyclDevice._init_helper(self, DRef)
            return 0

    def __cinit__(self, arg=None):
        cdef DPCTLSyclDeviceSelectorRef DSRef = NULL
        cdef const char *filter_c_str = NULL
        cdef int ret = 0

        if type(arg) is unicode:
            string = bytes(<unicode>arg, "utf-8")
            filter_c_str = string
            DSRef = DPCTLFilterSelector_Create(filter_c_str)
            ret = self._init_from_selector(DSRef)
            if ret == -1:
                raise ValueError(
                    "Could not create a SyclDevice with the selector string"
                )
            # Free up the device selector
            DPCTLDeviceSelector_Delete(DSRef)
        elif isinstance(arg, unicode):
            string = bytes(<unicode>unicode(arg), "utf-8")
            filter_c_str = string
            DSRef = DPCTLFilterSelector_Create(filter_c_str)
            ret = self._init_from_selector(DSRef)
            if ret == -1:
                raise ValueError(
                    "Could not create a SyclDevice with the selector string"
                )
            # Free up the device selector
            DPCTLDeviceSelector_Delete(DSRef)
        elif isinstance(arg, _SyclDevice):
            ret = self._init_from__SyclDevice(arg)
            if ret == -1:
                raise ValueError(
                    "Could not create a SyclDevice from _SyclDevice instance"
                )
        elif arg is None:
            DSRef = DPCTLDefaultSelector_Create()
            ret = self._init_from_selector(DSRef)
            if ret == -1:
                raise ValueError(
                    "Could not create a SyclDevice from default selector"
                )
        else:
            raise ValueError(
                "Invalid argument. Argument should be a str object specifying "
                "a SYCL filter selector string."
            )

    def print_device_info(self):
        """ Print information about the SYCL device.
        """
        DPCTLDeviceMgr_PrintDeviceInfo(self._device_ref)

    cdef DPCTLSyclDeviceRef get_device_ref (self):
        """ Returns the DPCTLSyclDeviceRef pointer for this class.
        """
        return self._device_ref

    def addressof_ref(self):
        """
        Returns the address of the DPCTLSyclDeviceRef pointer as a size_t.

        Returns:
            int: The address of the DPCTLSyclDeviceRef object used to create
            this SyclDevice cast to a size_t.
        """
        return int(<size_t>self._device_ref)

    @property
    def backend(self):
        """Returns the backend_type enum value for this device

        Returns:
            backend_type: The backend for the device.
        """
        cdef DPCTLSyclBackendType BTy = (
            DPCTLDevice_GetBackend(self._device_ref)
        )
        if BTy == _backend_type._CUDA:
            return backend_type.cuda
        elif BTy == _backend_type._HOST:
            return backend_type.host
        elif BTy == _backend_type._LEVEL_ZERO:
            return backend_type.level_zero
        elif BTy == _backend_type._OPENCL:
            return backend_type.opencl
        else:
            raise ValueError("Unknown backend type.")

    @property
    def device_type(self):
        """ Returns the type of the device as a `device_type` enum.

        Returns:
            device_type: The type of device encoded as a device_type enum.
        Raises:
            A ValueError is raised if the device type is not recognized.
        """
        cdef DPCTLSyclDeviceType DTy = (
            DPCTLDevice_GetDeviceType(self._device_ref)
        )
        if DTy == _device_type._ACCELERATOR:
            return device_type.accelerator
        elif DTy == _device_type._AUTOMATIC:
            return device_type.automatic
        elif DTy == _device_type._CPU:
            return device_type.cpu
        elif DTy == _device_type._GPU:
            return device_type.gpu
        elif DTy == _device_type._HOST_DEVICE:
            return device_type.host_device
        else:
            raise ValueError("Unknown device type.")

    @property
    def has_aspect_host(self):
        cdef _aspect_type AT = _aspect_type._host
        return DPCTLDevice_HasAspect(self._device_ref, AT)

    @property
    def has_aspect_cpu(self):
        cdef _aspect_type AT = _aspect_type._cpu
        return DPCTLDevice_HasAspect(self._device_ref, AT)

    @property
    def has_aspect_gpu(self):
        cdef _aspect_type AT = _aspect_type._gpu
        return DPCTLDevice_HasAspect(self._device_ref, AT)

    @property
    def has_aspect_accelerator(self):
        cdef _aspect_type AT = _aspect_type._accelerator
        return DPCTLDevice_HasAspect(self._device_ref, AT)

    @property
    def has_aspect_custom(self):
        cdef _aspect_type AT = _aspect_type._custom
        return DPCTLDevice_HasAspect(self._device_ref, AT)

    @property
    def has_aspect_fp16(self):
        cdef _aspect_type AT = _aspect_type._fp16
        return DPCTLDevice_HasAspect(self._device_ref, AT)

    @property
    def has_aspect_fp64(self):
        cdef _aspect_type AT = _aspect_type._fp64
        return DPCTLDevice_HasAspect(self._device_ref, AT)

    @property
    def has_aspect_int64_base_atomics(self):
        cdef _aspect_type AT = _aspect_type._int64_base_atomics
        return DPCTLDevice_HasAspect(self._device_ref, AT)

    @property
    def has_aspect_int64_extended_atomics(self):
        cdef _aspect_type AT = _aspect_type._int64_extended_atomics
        return DPCTLDevice_HasAspect(self._device_ref, AT)

    @property
    def has_aspect_image(self):
        cdef _aspect_type AT = _aspect_type._image
        return DPCTLDevice_HasAspect(self._device_ref, AT)

    @property
    def has_aspect_online_compiler(self):
        cdef _aspect_type AT = _aspect_type._online_compiler
        return DPCTLDevice_HasAspect(self._device_ref, AT)

    @property
    def has_aspect_online_linker(self):
        cdef _aspect_type AT = _aspect_type._online_linker
        return DPCTLDevice_HasAspect(self._device_ref, AT)

    @property
    def has_aspect_queue_profiling(self):
        cdef _aspect_type AT = _aspect_type._queue_profiling
        return DPCTLDevice_HasAspect(self._device_ref, AT)

    @property
    def has_aspect_usm_device_allocations(self):
        cdef _aspect_type AT = _aspect_type._usm_device_allocations
        return DPCTLDevice_HasAspect(self._device_ref, AT)

    @property
    def has_aspect_usm_host_allocations(self):
        cdef _aspect_type AT = _aspect_type._usm_host_allocations
        return DPCTLDevice_HasAspect(self._device_ref, AT)

    @property
    def has_aspect_usm_shared_allocations(self):
        cdef _aspect_type AT = _aspect_type._usm_shared_allocations
        return DPCTLDevice_HasAspect(self._device_ref, AT)

    @property
    def has_aspect_usm_restricted_shared_allocations(self):
        cdef _aspect_type AT = _aspect_type._usm_restricted_shared_allocations
        return DPCTLDevice_HasAspect(self._device_ref, AT)

    @property
    def has_aspect_usm_system_allocator(self):
        cdef _aspect_type AT = _aspect_type._usm_system_allocator
        return DPCTLDevice_HasAspect(self._device_ref, AT)

    @property
    def default_selector_score(self):
        cdef DPCTLSyclDeviceSelectorRef DSRef = DPCTLDefaultSelector_Create()
        cdef int score = -1
        if (DSRef):
            score = DPCTLDeviceSelector_Score(DSRef, self._device_ref)
            DPCTLDeviceSelector_Delete(DSRef)
        return score

    @property
    def is_accelerator(self):
        """ Returns True if the SyclDevice instance is a SYCL accelerator
        device.

        Returns:
            bool: True if the SyclDevice is a SYCL accelerator device,
            else False.
        """
        return DPCTLDevice_IsAccelerator(self._device_ref)

    @property
    def is_cpu(self):
        """ Returns True if the SyclDevice instance is a SYCL CPU device.

        Returns:
            bool: True if the SyclDevice is a SYCL CPU device, else False.
        """
        return DPCTLDevice_IsCPU(self._device_ref)

    @property
    def is_gpu(self):
        """ Returns True if the SyclDevice instance is a SYCL GPU device.

        Returns:
            bool: True if the SyclDevice is a SYCL GPU device, else False.
        """
        return DPCTLDevice_IsGPU(self._device_ref)

    @property
    def is_host(self):
        """ Returns True if the SyclDevice instance is a SYCL host device.

        Returns:
            bool: True if the SyclDevice is a SYCL host device, else False.
        """
        return DPCTLDevice_IsHost(self._device_ref)

    @property
    def max_work_item_dims(self):
        """ Returns the maximum dimensions that specify
            the global and local work-item IDs used by the
            data parallel execution model. The cb
            value is 3 if this SYCL device is not of device
            type ``info::device_type::custom``.
        """
        cdef uint32_t max_work_item_dims = 0
        max_work_item_dims = DPCTLDevice_GetMaxWorkItemDims(self._device_ref)
        return max_work_item_dims

    @property
    def max_work_item_sizes(self):
        """ Returns the maximum number of work-items
            that are permitted in each dimension of the
            work-group of the nd_range. The minimum
            value is (1; 1; 1) for devices that are not of
            device type ``info::device_type::custom``.
        """
        return (
            self._max_work_item_sizes[0],
            self._max_work_item_sizes[1],
            self._max_work_item_sizes[2],
        )

    @property
    def max_compute_units(self):
        """ Returns the number of parallel compute units
            available to the device. The minimum value is 1.
        """
        cdef uint32_t max_compute_units = 0
        max_compute_units = DPCTLDevice_GetMaxComputeUnits(self._device_ref)
        return max_compute_units

    @property
    def max_work_group_size(self):
        """ Returns the maximum number of work-items
            that are permitted in a work-group executing a
            kernel on a single compute unit. The minimum
            value is 1.
        """
        cdef uint32_t max_work_group_size = 0
        max_work_group_size = DPCTLDevice_GetMaxWorkGroupSize(self._device_ref)
        return max_work_group_size

    @property
    def max_num_sub_groups(self):
        """ Returns the maximum number of sub-groups
            in a work-group for any kernel executed on the
            device. The minimum value is 1.
        """
        cdef uint32_t max_num_sub_groups = 0
        if (not self.is_host):
            max_num_sub_groups = (
                DPCTLDevice_GetMaxNumSubGroups(self._device_ref)
            )
        return max_num_sub_groups

    @property
    def vendor_name(self):
        """ Returns the device vendor name as a string.
        """
        return self._vendor_name.decode()

    @property
    def driver_version(self):
        """ Returns a backend-defined driver version as a string.
        """
        return self._driver_version.decode()

    @property
    def device_name(self):
        """ Returns the name of the device as a string
        """
        return self._device_name.decode()

    @property
    def __name__(self):
        return "SyclDevice"

    def __repr__(self):
        return ("<dpctl." + self.__name__ + " [" +
                str(self.backend) + ", " + str(self.device_type) +", " +
                " " + self.device_name + "] at {}>".format(hex(id(self))) )<|MERGE_RESOLUTION|>--- conflicted
+++ resolved
@@ -76,198 +76,6 @@
         DPCTLCString_Delete(self._driver_version)
         DPCTLSize_t_Array_Delete(self._max_work_item_sizes)
 
-<<<<<<< HEAD
-    def dump_device_info(self):
-        """ Print information about the SYCL device.
-        """
-        warnings.warn(
-            "WARNING: dump_device_info is deprecated and will be removed in "
-            "a future release of dpctl. Use print_device_info instead."
-        )
-        DPCTLDeviceMgr_PrintDeviceInfo(self._device_ref)
-
-
-    def print_device_info(self):
-        """ Print information about the SYCL device.
-        """
-        DPCTLDeviceMgr_PrintDeviceInfo(self._device_ref)
-
-    cpdef get_backend(self):
-        """Returns the backend_type enum value for this device
-
-        Returns:
-            backend_type: The backend for the device.
-        """
-        cdef DPCTLSyclBackendType BTy = (
-            DPCTLDevice_GetBackend(self._device_ref)
-        )
-        if BTy == _backend_type._CUDA:
-            return backend_type.cuda
-        elif BTy == _backend_type._HOST:
-            return backend_type.host
-        elif BTy == _backend_type._LEVEL_ZERO:
-            return backend_type.level_zero
-        elif BTy == _backend_type._OPENCL:
-            return backend_type.opencl
-        else:
-            raise ValueError("Unknown backend type.")
-
-    cpdef get_device_name(self):
-        """ Returns the name of the device as a string
-        """
-        return self._device_name.decode()
-
-    cpdef get_device_type(self):
-        """ Returns the type of the device as a `device_type` enum.
-
-        Returns:
-            device_type: The type of device encoded as a device_type enum.
-        Raises:
-            A ValueError is raised if the device type is not recognized.
-        """
-        cdef DPCTLSyclDeviceType DTy = (
-            DPCTLDevice_GetDeviceType(self._device_ref)
-        )
-        if DTy == _device_type._ACCELERATOR:
-            return device_type.accelerator
-        elif DTy == _device_type._AUTOMATIC:
-            return device_type.automatic
-        elif DTy == _device_type._CPU:
-            return device_type.cpu
-        elif DTy == _device_type._GPU:
-            return device_type.gpu
-        elif DTy == _device_type._HOST_DEVICE:
-            return device_type.host_device
-        else:
-            raise ValueError("Unknown device type.")
-
-    cpdef get_vendor_name(self):
-        """ Returns the device vendor name as a string
-        """
-        return self._vendor_name.decode()
-
-    cpdef get_driver_version(self):
-        """ Returns the OpenCL software driver version as a string
-            in the form: major number.minor number, if this SYCL
-            device is an OpenCL device. Returns a string class
-            with the value "1.2" if this SYCL device is a host device.
-        """
-        return self._driver_version.decode()
-
-    cpdef get_max_compute_units(self):
-        """ Returns the number of parallel compute units
-            available to the device. The minimum value is 1.
-        """
-        return self._max_compute_units
-
-    cpdef get_max_work_item_dims(self):
-        """ Returns the maximum dimensions that specify
-            the global and local work-item IDs used by the
-            data parallel execution model. The minimum
-            value is 3 if this SYCL device is not of device
-            type ``info::device_type::custom``.
-        """
-        return self._max_work_item_dims
-
-    cpdef get_max_work_item_sizes(self):
-        """ Returns the maximum number of work-items
-            that are permitted in each dimension of the
-            work-group of the nd_range. The minimum
-            value is (1; 1; 1) for devices that are not of
-            device type ``info::device_type::custom``.
-        """
-        max_work_item_sizes = []
-        for n in range(3):
-            max_work_item_sizes.append(self._max_work_item_sizes[n])
-        return tuple(max_work_item_sizes)
-
-    cpdef get_max_work_group_size(self):
-        """ Returns the maximum number of work-items
-            that are permitted in a work-group executing a
-            kernel on a single compute unit. The minimum
-            value is 1.
-        """
-        return self._max_work_group_size
-
-    cpdef get_max_num_sub_groups(self):
-        """ Returns the maximum number of sub-groups
-            in a work-group for any kernel executed on the
-            device. The minimum value is 1.
-        """
-        return self._max_num_sub_groups
-
-    cpdef is_accelerator(self):
-        """ Returns True if the SyclDevice instance is a SYCL accelerator
-        device.
-
-        Returns:
-            bool: True if the SyclDevice is a SYCL accelerator device,
-            else False.
-        """
-        return self._accelerator_device
-
-    cpdef is_cpu(self):
-        """ Returns True if the SyclDevice instance is a SYCL CPU device.
-
-        Returns:
-            bool: True if the SyclDevice is a SYCL CPU device, else False.
-        """
-        return self._cpu_device
-
-    cpdef is_gpu(self):
-        """ Returns True if the SyclDevice instance is a SYCL GPU device.
-
-        Returns:
-            bool: True if the SyclDevice is a SYCL GPU device, else False.
-        """
-        return self._gpu_device
-
-    cpdef is_host(self):
-        """ Returns True if the SyclDevice instance is a SYCL host device.
-
-        Returns:
-            bool: True if the SyclDevice is a SYCL host device, else False.
-        """
-        return self._host_device
-
-    cdef DPCTLSyclDeviceRef get_device_ref (self):
-        """ Returns the DPCTLSyclDeviceRef pointer for this class.
-        """
-        return self._device_ref
-
-    def addressof_ref(self):
-        """
-        Returns the address of the DPCTLSyclDeviceRef pointer as a size_t.
-
-        Returns:
-            int: The address of the DPCTLSyclDeviceRef object used to create
-            this SyclDevice cast to a size_t.
-        """
-        return int(<size_t>self._device_ref)
-
-    cpdef get_max_read_image_args(self):
-        """ Returns the maximum number of simultaneous image objects that
-            can be read from by a kernel. The minimum value is 128 if the
-            SYCL device has aspect::image.
-        """
-        return self._max_read_image_args
-
-    cpdef get_max_write_image_args(self):
-        """ Returns the maximum number of simultaneous image objects that
-            can be written to by a kernel. The minimum value is 8 if the SYCL
-            device has aspect::image.
-        """
-        return self._max_write_image_args
-
-    @property
-    def __name__(self):
-        return "SyclDevice"
-
-    def __repr__(self):
-        return "<dpctl." + self.__name__ + " at {}>".format(hex(id(self)))
-
-=======
->>>>>>> 30033c11
 
 cdef class SyclDevice(_SyclDevice):
     """ Python equivalent for cl::sycl::device class.
@@ -314,16 +122,7 @@
         device._device_name = DPCTLDevice_GetName(DRef)
         device._driver_version = DPCTLDevice_GetDriverInfo(DRef)
         device._vendor_name = DPCTLDevice_GetVendorName(DRef)
-<<<<<<< HEAD
-        device._accelerator_device = DPCTLDevice_IsAccelerator(DRef)
-        device._cpu_device = DPCTLDevice_IsCPU(DRef)
-        device._gpu_device = DPCTLDevice_IsGPU(DRef)
-        device._host_device = DPCTLDevice_IsHost(DRef)
-        device._max_read_image_args = DPCTLDevice_GetMaxReadImageArgs(DRef)
-        device._max_write_image_args = DPCTLDevice_GetMaxWriteImageArgs(DRef)
-=======
         device._max_work_item_sizes = DPCTLDevice_GetMaxWorkItemSizes(DRef)
->>>>>>> 30033c11
 
     @staticmethod
     cdef SyclDevice _create(DPCTLSyclDeviceRef dref):
@@ -342,15 +141,6 @@
             DPCTLDevice_GetMaxWorkItemSizes(self._device_ref)
         )
         self._vendor_name = DPCTLDevice_GetVendorName(self._device_ref)
-<<<<<<< HEAD
-        self._accelerator_device = other._accelerator_device
-        self._cpu_device = other._cpu_device
-        self._gpu_device = other._gpu_device
-        self._host_device = other._host_device
-        self._max_read_image_args = other._max_read_image_args
-        self._max_write_image_args = other._max_write_image_args
-=======
->>>>>>> 30033c11
 
     cdef int _init_from_selector(self, DPCTLSyclDeviceSelectorRef DSRef):
         # Initialize the attributes of the SyclDevice object
