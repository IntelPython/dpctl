--- conflicted
+++ resolved
@@ -34,12 +34,8 @@
     DPCTLDeviceVector_Delete,
     DPCTLDeviceVector_GetAt,
     DPCTLDeviceVector_Size,
-<<<<<<< HEAD
     DPCTLDevice_GetBackendVersion,
-=======
     DPCTLDevice_AreEq,
-    DPCTLDevice_GetBackend,
->>>>>>> 4f4adf5f
     DPCTLDevice_GetDeviceType,
     DPCTLDevice_GetDriverVersion,
     DPCTLDevice_GetMaxComputeUnits,
@@ -783,7 +779,7 @@
         cdef int64_t relId = -1
         pDRef = DPCTLDevice_GetParentDevice(self._device_ref)
         if (pDRef is NULL):
-            BTy = DPCTLDevice_GetBackend(self._device_ref)
+            BTy = DPCTLDevice_GetBackendVersion(self._device_ref)
             DTy = DPCTLDevice_GetDeviceType(self._device_ref)
             relId = DPCTLDeviceMgr_GetRelativeId(self._device_ref)
             if (relId == -1):
