#                      Data Parallel Control (dpctl)
#
# Copyright 2020-2022 Intel Corporation
#
# Licensed under the Apache License, Version 2.0 (the "License");
# you may not use this file except in compliance with the License.
# You may obtain a copy of the License at
#
#    http://www.apache.org/licenses/LICENSE-2.0
#
# Unless required by applicable law or agreed to in writing, software
# distributed under the License is distributed on an "AS IS" BASIS,
# WITHOUT WARRANTIES OR CONDITIONS OF ANY KIND, either express or implied.
# See the License for the specific language governing permissions and
# limitations under the License.

"""
    **Data Parallel Tensor Collection** is a collection of tensor
    implementations that implement Python data API
    (https://data-apis.github.io/array-api/latest/) standard.

"""

from dpctl.tensor._copy_utils import asnumpy, astype, copy, from_numpy, to_numpy
from dpctl.tensor._ctors import (
    arange,
    asarray,
    empty,
    empty_like,
    eye,
    full,
    full_like,
    linspace,
    meshgrid,
    ones,
    ones_like,
    tril,
    triu,
    zeros,
    zeros_like,
)
from dpctl.tensor._data_types import (
    bool,
    complex64,
    complex128,
    dtype,
    float16,
    float32,
    float64,
    int8,
    int16,
    int32,
    int64,
    isdtype,
    uint8,
    uint16,
    uint32,
    uint64,
)
from dpctl.tensor._device import Device
from dpctl.tensor._dlpack import from_dlpack
from dpctl.tensor._indexing_functions import extract, nonzero, place, put, take
from dpctl.tensor._manipulation_functions import (
    broadcast_arrays,
    broadcast_to,
    can_cast,
    concat,
    expand_dims,
    finfo,
    flip,
    iinfo,
    moveaxis,
    permute_dims,
    result_type,
    roll,
    squeeze,
    stack,
    swapaxes,
    unstack,
)
from dpctl.tensor._print import (
    get_print_options,
    print_options,
    set_print_options,
    usm_ndarray_repr,
    usm_ndarray_str,
)
from dpctl.tensor._reshape import reshape
from dpctl.tensor._search_functions import where
from dpctl.tensor._usmarray import usm_ndarray
from dpctl.tensor._utility_functions import all, any

from ._constants import e, inf, nan, newaxis, pi
from ._elementwise_funcs import (
    abs,
    add,
    conj,
    cos,
    divide,
    equal,
    exp,
    expm1,
<<<<<<< HEAD
    floor_divide,
=======
    imag,
>>>>>>> 1596a13d
    isfinite,
    isinf,
    isnan,
    log,
    log1p,
    multiply,
    proj,
    real,
    sin,
    sqrt,
    subtract,
)
from ._reduction import sum

__all__ = [
    "Device",
    "usm_ndarray",
    "arange",
    "asarray",
    "astype",
    "copy",
    "empty",
    "zeros",
    "ones",
    "full",
    "eye",
    "linspace",
    "empty_like",
    "zeros_like",
    "ones_like",
    "full_like",
    "flip",
    "reshape",
    "roll",
    "concat",
    "stack",
    "broadcast_arrays",
    "broadcast_to",
    "expand_dims",
    "permute_dims",
    "squeeze",
    "take",
    "put",
    "extract",
    "place",
    "nonzero",
    "from_numpy",
    "to_numpy",
    "asnumpy",
    "from_dlpack",
    "tril",
    "triu",
    "where",
    "all",
    "any",
    "dtype",
    "isdtype",
    "bool",
    "int8",
    "uint8",
    "int16",
    "uint16",
    "int32",
    "uint32",
    "int64",
    "uint64",
    "float16",
    "float32",
    "float64",
    "complex64",
    "complex128",
    "iinfo",
    "finfo",
    "unstack",
    "moveaxis",
    "swapaxes",
    "can_cast",
    "result_type",
    "meshgrid",
    "get_print_options",
    "set_print_options",
    "print_options",
    "usm_ndarray_repr",
    "usm_ndarray_str",
    "newaxis",
    "e",
    "pi",
    "nan",
    "inf",
    "abs",
    "add",
    "conj",
    "cos",
    "exp",
    "expm1",
    "imag",
    "isinf",
    "isnan",
    "isfinite",
    "log",
    "log1p",
    "proj",
    "real",
    "sin",
    "sqrt",
    "divide",
    "multiply",
    "subtract",
    "equal",
    "sum",
    "floor_divide",
]<|MERGE_RESOLUTION|>--- conflicted
+++ resolved
@@ -100,11 +100,8 @@
     equal,
     exp,
     expm1,
-<<<<<<< HEAD
     floor_divide,
-=======
     imag,
->>>>>>> 1596a13d
     isfinite,
     isinf,
     isnan,
