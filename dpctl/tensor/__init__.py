#                      Data Parallel Control (dpctl)
#
# Copyright 2020-2022 Intel Corporation
#
# Licensed under the Apache License, Version 2.0 (the "License");
# you may not use this file except in compliance with the License.
# You may obtain a copy of the License at
#
#    http://www.apache.org/licenses/LICENSE-2.0
#
# Unless required by applicable law or agreed to in writing, software
# distributed under the License is distributed on an "AS IS" BASIS,
# WITHOUT WARRANTIES OR CONDITIONS OF ANY KIND, either express or implied.
# See the License for the specific language governing permissions and
# limitations under the License.

"""
    **Data Parallel Tensor Collection** is a collection of tensor
    implementations that implement Python data API
    (https://data-apis.github.io/array-api/latest/) standard.

"""

from dpctl.tensor._copy_utils import asnumpy, astype, copy, from_numpy, to_numpy
from dpctl.tensor._ctors import (
    arange,
    asarray,
    empty,
    empty_like,
    eye,
    full,
    full_like,
    linspace,
    meshgrid,
    ones,
    ones_like,
    tril,
    triu,
    zeros,
    zeros_like,
)
from dpctl.tensor._data_types import (
    bool,
    complex64,
    complex128,
    dtype,
    float16,
    float32,
    float64,
    int8,
    int16,
    int32,
    int64,
    isdtype,
    uint8,
    uint16,
    uint32,
    uint64,
)
from dpctl.tensor._device import Device
from dpctl.tensor._dlpack import from_dlpack
from dpctl.tensor._indexing_functions import extract, nonzero, place, put, take
from dpctl.tensor._manipulation_functions import (
    broadcast_arrays,
    broadcast_to,
    can_cast,
    concat,
    expand_dims,
    finfo,
    flip,
    iinfo,
    moveaxis,
    permute_dims,
    result_type,
    roll,
    squeeze,
    stack,
    swapaxes,
    unstack,
)
from dpctl.tensor._print import (
    get_print_options,
    print_options,
    set_print_options,
    usm_ndarray_repr,
    usm_ndarray_str,
)
from dpctl.tensor._reshape import reshape
from dpctl.tensor._search_functions import where
from dpctl.tensor._usmarray import usm_ndarray
from dpctl.tensor._utility_functions import all, any

from ._constants import e, inf, nan, newaxis, pi
from ._elementwise_funcs import (
    abs,
    add,
    cos,
    divide,
    equal,
<<<<<<< HEAD
    floor_divide,
=======
    expm1,
>>>>>>> 1adbaa0e
    isfinite,
    isinf,
    isnan,
    log,
    log1p,
    multiply,
    sqrt,
    subtract,
)
from ._reduction import sum

__all__ = [
    "Device",
    "usm_ndarray",
    "arange",
    "asarray",
    "astype",
    "copy",
    "empty",
    "zeros",
    "ones",
    "full",
    "eye",
    "linspace",
    "empty_like",
    "zeros_like",
    "ones_like",
    "full_like",
    "flip",
    "reshape",
    "roll",
    "concat",
    "stack",
    "broadcast_arrays",
    "broadcast_to",
    "expand_dims",
    "permute_dims",
    "squeeze",
    "take",
    "put",
    "extract",
    "place",
    "nonzero",
    "from_numpy",
    "to_numpy",
    "asnumpy",
    "from_dlpack",
    "tril",
    "triu",
    "where",
    "all",
    "any",
    "dtype",
    "isdtype",
    "bool",
    "int8",
    "uint8",
    "int16",
    "uint16",
    "int32",
    "uint32",
    "int64",
    "uint64",
    "float16",
    "float32",
    "float64",
    "complex64",
    "complex128",
    "iinfo",
    "finfo",
    "unstack",
    "moveaxis",
    "swapaxes",
    "can_cast",
    "result_type",
    "meshgrid",
    "get_print_options",
    "set_print_options",
    "print_options",
    "usm_ndarray_repr",
    "usm_ndarray_str",
    "newaxis",
    "e",
    "pi",
    "nan",
    "inf",
    "abs",
    "add",
    "cos",
    "expm1",
    "isinf",
    "isnan",
    "isfinite",
    "log",
    "log1p",
    "sqrt",
    "divide",
    "multiply",
    "subtract",
    "equal",
<<<<<<< HEAD
    "floor_divide",
=======
    "sum",
>>>>>>> 1adbaa0e
]<|MERGE_RESOLUTION|>--- conflicted
+++ resolved
@@ -97,11 +97,8 @@
     cos,
     divide,
     equal,
-<<<<<<< HEAD
+    expm1,
     floor_divide,
-=======
-    expm1,
->>>>>>> 1adbaa0e
     isfinite,
     isinf,
     isnan,
@@ -202,9 +199,6 @@
     "multiply",
     "subtract",
     "equal",
-<<<<<<< HEAD
+    "sum",
     "floor_divide",
-=======
-    "sum",
->>>>>>> 1adbaa0e
 ]