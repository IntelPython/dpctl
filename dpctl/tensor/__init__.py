#                      Data Parallel Control (dpctl)
#
# Copyright 2020-2022 Intel Corporation
#
# Licensed under the Apache License, Version 2.0 (the "License");
# you may not use this file except in compliance with the License.
# You may obtain a copy of the License at
#
#    http://www.apache.org/licenses/LICENSE-2.0
#
# Unless required by applicable law or agreed to in writing, software
# distributed under the License is distributed on an "AS IS" BASIS,
# WITHOUT WARRANTIES OR CONDITIONS OF ANY KIND, either express or implied.
# See the License for the specific language governing permissions and
# limitations under the License.

"""
    **Data Parallel Tensor Collection** is a collection of tensor
    implementations that implement Python data API
    (https://data-apis.github.io/array-api/latest/) standard.

"""

from dpctl.tensor._copy_utils import asnumpy, astype, copy, from_numpy, to_numpy
from dpctl.tensor._ctors import (
    arange,
    asarray,
    empty,
    empty_like,
    eye,
    full,
    full_like,
    linspace,
    meshgrid,
    ones,
    ones_like,
    tril,
    triu,
    zeros,
    zeros_like,
)
from dpctl.tensor._data_types import (
    bool,
    complex64,
    complex128,
    dtype,
    float16,
    float32,
    float64,
    int8,
    int16,
    int32,
    int64,
    isdtype,
    uint8,
    uint16,
    uint32,
    uint64,
)
from dpctl.tensor._device import Device
from dpctl.tensor._dlpack import from_dlpack
from dpctl.tensor._indexing_functions import extract, nonzero, place, put, take
from dpctl.tensor._manipulation_functions import (
    broadcast_arrays,
    broadcast_to,
    can_cast,
    concat,
    expand_dims,
    finfo,
    flip,
    iinfo,
    moveaxis,
    permute_dims,
    result_type,
    roll,
    squeeze,
    stack,
    swapaxes,
    unstack,
)
from dpctl.tensor._print import (
    get_print_options,
    print_options,
    set_print_options,
    usm_ndarray_repr,
    usm_ndarray_str,
)
from dpctl.tensor._reshape import reshape
from dpctl.tensor._search_functions import where
from dpctl.tensor._usmarray import usm_ndarray
from dpctl.tensor._utility_functions import all, any

from ._constants import e, inf, nan, newaxis, pi
from ._elementwise_funcs import (
    abs,
    add,
    cos,
    divide,
    equal,
    isfinite,
    isinf,
    isnan,
<<<<<<< HEAD
    not_equal,
=======
    multiply,
>>>>>>> 82c32236
    sqrt,
    subtract,
)

__all__ = [
    "Device",
    "usm_ndarray",
    "arange",
    "asarray",
    "astype",
    "copy",
    "empty",
    "zeros",
    "ones",
    "full",
    "eye",
    "linspace",
    "empty_like",
    "zeros_like",
    "ones_like",
    "full_like",
    "flip",
    "reshape",
    "roll",
    "concat",
    "stack",
    "broadcast_arrays",
    "broadcast_to",
    "expand_dims",
    "permute_dims",
    "squeeze",
    "take",
    "put",
    "extract",
    "place",
    "nonzero",
    "from_numpy",
    "to_numpy",
    "asnumpy",
    "from_dlpack",
    "tril",
    "triu",
    "where",
    "all",
    "any",
    "dtype",
    "isdtype",
    "bool",
    "int8",
    "uint8",
    "int16",
    "uint16",
    "int32",
    "uint32",
    "int64",
    "uint64",
    "float16",
    "float32",
    "float64",
    "complex64",
    "complex128",
    "iinfo",
    "finfo",
    "unstack",
    "moveaxis",
    "swapaxes",
    "can_cast",
    "result_type",
    "meshgrid",
    "get_print_options",
    "set_print_options",
    "print_options",
    "usm_ndarray_repr",
    "usm_ndarray_str",
    "newaxis",
    "e",
    "pi",
    "nan",
    "inf",
    "abs",
    "add",
    "cos",
    "isinf",
    "isnan",
    "isfinite",
    "sqrt",
    "divide",
    "multiply",
    "subtract",
    "equal",
    "not_equal",
]<|MERGE_RESOLUTION|>--- conflicted
+++ resolved
@@ -100,11 +100,8 @@
     isfinite,
     isinf,
     isnan,
-<<<<<<< HEAD
+    multiply,
     not_equal,
-=======
-    multiply,
->>>>>>> 82c32236
     sqrt,
     subtract,
 )
