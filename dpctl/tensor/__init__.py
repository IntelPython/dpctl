--- conflicted
+++ resolved
@@ -109,7 +109,6 @@
     "from_dlpack",
     "tril",
     "triu",
-<<<<<<< HEAD
     "dtype",
     "bool",
     "int8",
@@ -129,7 +128,5 @@
     "finfo",
     "can_cast",
     "result_type",
-=======
     "meshgrid",
->>>>>>> 8cbed99e
 ]