//===-- tensor_py.cpp - Implementation of _tensor_impl module  --*-C++-*-/===//
//
//                      Data Parallel Control (dpctl)
//
// Copyright 2020-2022 Intel Corporation
//
// Licensed under the Apache License, Version 2.0 (the "License");
// you may not use this file except in compliance with the License.
// You may obtain a copy of the License at
//
//    http://www.apache.org/licenses/LICENSE-2.0
//
// Unless required by applicable law or agreed to in writing, software
// distributed under the License is distributed on an "AS IS" BASIS,
// WITHOUT WARRANTIES OR CONDITIONS OF ANY KIND, either express or implied.
// See the License for the specific language governing permissions and
// limitations under the License.
//
//===----------------------------------------------------------------------===//
///
/// \file
/// This file defines functions of dpctl.tensor._tensor_impl extensions
//===----------------------------------------------------------------------===//

#include <CL/sycl.hpp>
#include <algorithm>
#include <complex>
#include <cstdint>
#include <pybind11/pybind11.h>
#include <pybind11/stl.h>
#include <thread>
#include <type_traits>

#include "dpctl4pybind11.hpp"

#include "boolean_advanced_indexing.hpp"
#include "boolean_reductions.hpp"
#include "copy_and_cast_usm_to_usm.hpp"
#include "copy_for_reshape.hpp"
#include "copy_numpy_ndarray_into_usm_ndarray.hpp"
#include "device_support_queries.hpp"
#include "elementwise_functions.hpp"
#include "eye_ctor.hpp"
#include "full_ctor.hpp"
#include "integer_advanced_indexing.hpp"
#include "linear_sequences.hpp"
#include "simplify_iteration_space.hpp"
#include "triul_ctor.hpp"
#include "utils/memory_overlap.hpp"
#include "utils/strided_iters.hpp"
#include "where.hpp"

namespace py = pybind11;

namespace
{

using dpctl::tensor::c_contiguous_strides;
using dpctl::tensor::f_contiguous_strides;

using dpctl::tensor::overlap::MemoryOverlap;

using dpctl::tensor::py_internal::copy_usm_ndarray_into_usm_ndarray;

/* =========================== Copy for reshape ============================= */

using dpctl::tensor::py_internal::copy_usm_ndarray_for_reshape;

/* ============= Copy from numpy.ndarray to usm_ndarray ==================== */

using dpctl::tensor::py_internal::copy_numpy_ndarray_into_usm_ndarray;

/* ============= linear-sequence ==================== */

using dpctl::tensor::py_internal::usm_ndarray_linear_sequence_affine;
using dpctl::tensor::py_internal::usm_ndarray_linear_sequence_step;

/* ================ Full ================== */

using dpctl::tensor::py_internal::usm_ndarray_full;

/* ============== Advanced Indexing ============= */
using dpctl::tensor::py_internal::usm_ndarray_put;
using dpctl::tensor::py_internal::usm_ndarray_take;

using dpctl::tensor::py_internal::py_extract;
using dpctl::tensor::py_internal::py_mask_positions;
using dpctl::tensor::py_internal::py_nonzero;
using dpctl::tensor::py_internal::py_place;

/* ================ Eye ================== */

using dpctl::tensor::py_internal::usm_ndarray_eye;

/* =========================== Tril and triu ============================== */

using dpctl::tensor::py_internal::usm_ndarray_triul;

/* =========================== Where ============================== */

using dpctl::tensor::py_internal::py_where;

// populate dispatch tables
void init_dispatch_tables(void)
{
    using namespace dpctl::tensor::py_internal;

    init_copy_and_cast_usm_to_usm_dispatch_tables();
    init_copy_numpy_ndarray_into_usm_ndarray_dispatch_tables();
    init_advanced_indexing_dispatch_tables();
    init_where_dispatch_tables();
    return;
}

// populate dispatch vectors
void init_dispatch_vectors(void)
{
    using namespace dpctl::tensor::py_internal;

    init_copy_for_reshape_dispatch_vectors();
    init_linear_sequences_dispatch_vectors();
    init_full_ctor_dispatch_vectors();
    init_eye_ctor_dispatch_vectors();
    init_triul_ctor_dispatch_vectors();

    populate_mask_positions_dispatch_vectors();
    populate_masked_extract_dispatch_vectors();
    populate_masked_place_dispatch_vectors();

    return;
}

} // namespace

PYBIND11_MODULE(_tensor_impl, m)
{
    init_dispatch_tables();
    init_dispatch_vectors();

    using dpctl::tensor::strides::contract_iter;
    m.def(
        "_contract_iter", &contract_iter<py::ssize_t, py::value_error>,
        "Simplifies iteration of array of given shape & stride. Returns "
        "a triple: shape, stride and offset for the new iterator of possible "
        "smaller dimension, which traverses the same elements as the original "
        "iterator, possibly in a different order.");

    m.def("_copy_usm_ndarray_into_usm_ndarray",
          &copy_usm_ndarray_into_usm_ndarray,
          "Copies from usm_ndarray `src` into usm_ndarray `dst` of the same "
          "shape. "
          "Returns a tuple of events: (host_task_event, compute_task_event)",
          py::arg("src"), py::arg("dst"), py::arg("sycl_queue"),
          py::arg("depends") = py::list());

    using dpctl::tensor::strides::contract_iter2;
    m.def(
        "_contract_iter2", &contract_iter2<py::ssize_t, py::value_error>,
        "Simplifies iteration over elements of pair of arrays of given shape "
        "with strides stride1 and stride2. Returns "
        "a 5-tuple: shape, stride and offset for the new iterator of possible "
        "smaller dimension for each array, which traverses the same elements "
        "as the original "
        "iterator, possibly in a different order.");

    using dpctl::tensor::strides::contract_iter3;
    m.def(
        "_contract_iter3", &contract_iter3<py::ssize_t, py::value_error>,
        "Simplifies iteration over elements of 3-tuple of arrays of given "
        "shape "
        "with strides stride1, stride2, and stride3. Returns "
        "a 7-tuple: shape, stride and offset for the new iterator of possible "
        "smaller dimension for each array, which traverses the same elements "
        "as the original "
        "iterator, possibly in a different order.");

    using dpctl::tensor::strides::contract_iter4;
    m.def(
        "_contract_iter4", &contract_iter4<py::ssize_t, py::value_error>,
        "Simplifies iteration over elements of 4-tuple of arrays of given "
        "shape "
        "with strides stride1, stride2, stride3, and stride4. Returns "
        "a 9-tuple: shape, stride and offset for the new iterator of possible "
        "smaller dimension for each array, which traverses the same elements "
        "as the original "
        "iterator, possibly in a different order.");

    static constexpr char orderC = 'C';
    m.def(
        "_ravel_multi_index",
        [](const std::vector<py::ssize_t> &mi,
           const std::vector<py::ssize_t> &shape, char order = 'C') {
            if (order == orderC) {
                return dpctl::tensor::py_internal::_ravel_multi_index_c(mi,
                                                                        shape);
            }
            else {
                return dpctl::tensor::py_internal::_ravel_multi_index_f(mi,
                                                                        shape);
            }
        },
        "");

    m.def(
        "_unravel_index",
        [](py::ssize_t flat_index, const std::vector<py::ssize_t> &shape,
           char order = 'C') {
            if (order == orderC) {
                return dpctl::tensor::py_internal::_unravel_index_c(flat_index,
                                                                    shape);
            }
            else {
                return dpctl::tensor::py_internal::_unravel_index_f(flat_index,
                                                                    shape);
            }
        },
        "");

    m.def("_copy_usm_ndarray_for_reshape", &copy_usm_ndarray_for_reshape,
          "Copies from usm_ndarray `src` into usm_ndarray `dst` with the same "
          "number of elements using underlying 'C'-contiguous order for flat "
          "traversal with shift. "
          "Returns a tuple of events: (ht_event, comp_event)",
          py::arg("src"), py::arg("dst"), py::arg("shift"),
          py::arg("sycl_queue"), py::arg("depends") = py::list());

    m.def("_linspace_step", &usm_ndarray_linear_sequence_step,
          "Fills input 1D contiguous usm_ndarray `dst` with linear sequence "
          "specified by "
          "starting point `start` and step `dt`. "
          "Returns a tuple of events: (ht_event, comp_event)",
          py::arg("start"), py::arg("dt"), py::arg("dst"),
          py::arg("sycl_queue"), py::arg("depends") = py::list());

    m.def("_linspace_affine", &usm_ndarray_linear_sequence_affine,
          "Fills input 1D contiguous usm_ndarray `dst` with linear sequence "
          "specified by "
          "starting point `start` and end point `end`. "
          "Returns a tuple of events: (ht_event, comp_event)",
          py::arg("start"), py::arg("end"), py::arg("dst"),
          py::arg("include_endpoint"), py::arg("sycl_queue"),
          py::arg("depends") = py::list());

    m.def("_copy_numpy_ndarray_into_usm_ndarray",
          &copy_numpy_ndarray_into_usm_ndarray,
          "Copy fom numpy array `src` into usm_ndarray `dst` synchronously.",
          py::arg("src"), py::arg("dst"), py::arg("sycl_queue"),
          py::arg("depends") = py::list());

    m.def("_full_usm_ndarray", &usm_ndarray_full,
          "Populate usm_ndarray `dst` with given fill_value.",
          py::arg("fill_value"), py::arg("dst"), py::arg("sycl_queue"),
          py::arg("depends") = py::list());

    m.def("_take", &usm_ndarray_take,
          "Takes elements at usm_ndarray indices `ind` and axes starting "
          "at axis `axis_start` from array `src` and copies them "
          "into usm_ndarray `dst` synchronously."
          "Returns a tuple of events: (hev, ev)",
          py::arg("src"), py::arg("ind"), py::arg("dst"), py::arg("axis_start"),
          py::arg("mode"), py::arg("sycl_queue"),
          py::arg("depends") = py::list());

    m.def("_put", &usm_ndarray_put,
          "Puts elements at usm_ndarray indices `ind` and axes starting "
          "at axis `axis_start` into array `dst` from "
          "usm_ndarray `val` synchronously."
          "Returns a tuple of events: (hev, ev)",
          py::arg("dst"), py::arg("ind"), py::arg("val"), py::arg("axis_start"),
          py::arg("mode"), py::arg("sycl_queue"),
          py::arg("depends") = py::list());

    m.def("_eye", &usm_ndarray_eye,
          "Fills input 2D contiguous usm_ndarray `dst` with "
          "zeros outside of the diagonal "
          "specified by "
          "the diagonal index `k` "
          "which is filled with ones."
          "Returns a tuple of events: (ht_event, comp_event)",
          py::arg("k"), py::arg("dst"), py::arg("sycl_queue"),
          py::arg("depends") = py::list());

    m.def("default_device_fp_type",
          dpctl::tensor::py_internal::default_device_fp_type,
          "Gives default floating point type supported by device.",
          py::arg("dev"));

    m.def("default_device_int_type",
          dpctl::tensor::py_internal::default_device_int_type,
          "Gives default integer type supported by device.", py::arg("dev"));

    m.def("default_device_bool_type",
          dpctl::tensor::py_internal::default_device_bool_type,
          "Gives default boolean type supported by device.", py::arg("dev"));

    m.def("default_device_complex_type",
          dpctl::tensor::py_internal::default_device_complex_type,
          "Gives default complex floating point type support by device.",
          py::arg("dev"));

    auto tril_fn = [](dpctl::tensor::usm_ndarray src,
                      dpctl::tensor::usm_ndarray dst, py::ssize_t k,
                      sycl::queue exec_q,
                      const std::vector<sycl::event> depends)
        -> std::pair<sycl::event, sycl::event> {
        return usm_ndarray_triul(exec_q, src, dst, 'l', k, depends);
    };
    m.def("_tril", tril_fn, "Tril helper function.", py::arg("src"),
          py::arg("dst"), py::arg("k") = 0, py::arg("sycl_queue"),
          py::arg("depends") = py::list());

    auto triu_fn = [](dpctl::tensor::usm_ndarray src,
                      dpctl::tensor::usm_ndarray dst, py::ssize_t k,
                      sycl::queue exec_q,
                      const std::vector<sycl::event> depends)
        -> std::pair<sycl::event, sycl::event> {
        return usm_ndarray_triul(exec_q, src, dst, 'u', k, depends);
    };
    m.def("_triu", triu_fn, "Triu helper function.", py::arg("src"),
          py::arg("dst"), py::arg("k") = 0, py::arg("sycl_queue"),
          py::arg("depends") = py::list());

    m.def("mask_positions", &py_mask_positions, "", py::arg("mask"),
          py::arg("cumsum"), py::arg("sycl_queue"),
          py::arg("depends") = py::list());

    m.def("_extract", &py_extract, "", py::arg("src"), py::arg("cumsum"),
          py::arg("axis_start"), py::arg("axis_end"), py::arg("dst"),
          py::arg("sycl_queue"), py::arg("depends") = py::list());

    auto overlap = [](dpctl::tensor::usm_ndarray x1,
                      dpctl::tensor::usm_ndarray x2) -> bool {
        auto const &overlap = MemoryOverlap();
        return overlap(x1, x2);
    };
    m.def("_array_overlap", overlap,
          "Determines if the memory regions indexed by each array overlap",
          py::arg("array1"), py::arg("array2"));

    m.def("_place", &py_place, "", py::arg("dst"), py::arg("cumsum"),
          py::arg("axis_start"), py::arg("axis_end"), py::arg("rhs"),
          py::arg("sycl_queue"), py::arg("depends") = py::list());

    m.def("_nonzero", &py_nonzero, "", py::arg("cumsum"), py::arg("indexes"),
          py::arg("mask_shape"), py::arg("sycl_queue"),
          py::arg("depends") = py::list());

    m.def("_where", &py_where, "", py::arg("condition"), py::arg("x1"),
          py::arg("x2"), py::arg("dst"), py::arg("sycl_queue"),
          py::arg("depends") = py::list());

<<<<<<< HEAD
    dpctl::tensor::py_internal::init_elementwise_functions(m);
=======
    dpctl::tensor::py_internal::init_boolean_reduction_functions(m);
>>>>>>> 634348b0
}<|MERGE_RESOLUTION|>--- conflicted
+++ resolved
@@ -349,9 +349,6 @@
           py::arg("x2"), py::arg("dst"), py::arg("sycl_queue"),
           py::arg("depends") = py::list());
 
-<<<<<<< HEAD
     dpctl::tensor::py_internal::init_elementwise_functions(m);
-=======
     dpctl::tensor::py_internal::init_boolean_reduction_functions(m);
->>>>>>> 634348b0
 }