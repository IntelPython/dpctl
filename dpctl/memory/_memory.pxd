--- conflicted
+++ resolved
@@ -28,14 +28,11 @@
 from .._sycl_queue cimport SyclQueue
 
 
-<<<<<<< HEAD
 cdef DPCTLSyclQueueRef get_queue_ref_from_ptr_and_syclobj(
     DPCTLSyclUSMRef ptr, object syclobj)
 
-cdef class _Memory:
-=======
+
 cdef public class _Memory [object Py_MemoryObject, type Py_MemoryType]:
->>>>>>> a8ea6ef0
     cdef DPCTLSyclUSMRef memory_ptr
     cdef Py_ssize_t nbytes
     cdef SyclQueue queue
