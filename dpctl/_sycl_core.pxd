--- conflicted
+++ resolved
@@ -105,12 +105,8 @@
     cdef  SyclQueue _create (DPPLSyclQueueRef qref)
     cpdef SyclContext get_sycl_context (self)
     cpdef SyclDevice get_sycl_device (self)
-<<<<<<< HEAD
     cdef  DPPLSyclQueueRef get_queue_ref (self)
     cpdef SyclEvent submit (self, SyclKernel kernel, list args,                \
                             list gSize, list lSize)
     cpdef void wait (self)
-=======
-    cdef DPPLSyclQueueRef get_queue_ref (self)
-    cpdef memcpy (self, dest, src, int count)
->>>>>>> 55845887
+    cpdef memcpy (self, dest, src, int count)