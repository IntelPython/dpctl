##===------------- sycl_core.pxd - dpctl module --------*- Cython -*-------===##
##
##                      Data Parallel Control (dpCtl)
##
## Copyright 2020 Intel Corporation
##
## Licensed under the Apache License, Version 2.0 (the "License");
## you may not use this file except in compliance with the License.
## You may obtain a copy of the License at
##
##    http://www.apache.org/licenses/LICENSE-2.0
##
## Unless required by applicable law or agreed to in writing, software
## distributed under the License is distributed on an "AS IS" BASIS,
## WITHOUT WARRANTIES OR CONDITIONS OF ANY KIND, either express or implied.
## See the License for the specific language governing permissions and
## limitations under the License.
##
##===----------------------------------------------------------------------===##
##
## \file
## This file declares the extension types and functions for the Cython API
## implemented in sycl_core.pyx.
##
##===----------------------------------------------------------------------===##

# distutils: language = c++
# cython: language_level=3

from .backend cimport *

cdef class SyclContext:
    ''' Wrapper class for a Sycl Context
    '''
    cdef DPPLSyclContextRef _ctxt_ref

    @staticmethod
    cdef SyclContext _create (DPPLSyclContextRef ctxt)
    cdef DPPLSyclContextRef get_context_ref (self)


cdef class SyclDevice:
    ''' Wrapper class for a Sycl Device
    '''
    cdef DPPLSyclDeviceRef _device_ref
    cdef const char *_vendor_name
    cdef const char *_device_name
    cdef const char *_driver_version

    @staticmethod
    cdef SyclDevice _create (DPPLSyclDeviceRef dref)
    cdef DPPLSyclDeviceRef get_device_ref (self)


cdef class SyclEvent:
    ''' Wrapper class for a Sycl Event
    '''
    cdef  DPPLSyclEventRef _event_ref
    cdef list _args

    @staticmethod
    cdef  SyclEvent _create (DPPLSyclEventRef e, list args)
    cdef  DPPLSyclEventRef get_event_ref (self)
    cpdef void wait (self)


cdef class SyclKernel:
    ''' Wraps a sycl::kernel object created from an OpenCL interoperability
        kernel.
    '''
    cdef DPPLSyclKernelRef _kernel_ref
    cdef const char *_function_name
    cdef DPPLSyclKernelRef get_kernel_ref (self)

    @staticmethod
    cdef SyclKernel _create (DPPLSyclKernelRef kref)


cdef class SyclProgram:
    ''' Wraps a sycl::program object created from an OpenCL interoperability
        program.

        SyclProgram exposes the C API from dppl_sycl_program_interface.h. A
        SyclProgram can be created from either a source string or a SPIR-V
        binary file.
    '''
    cdef DPPLSyclProgramRef _program_ref

    @staticmethod
    cdef  SyclProgram _create (DPPLSyclProgramRef pref)
    cdef  DPPLSyclProgramRef get_program_ref (self)
    cpdef SyclKernel get_sycl_kernel(self, str kernel_name)


cdef class SyclQueue:
    ''' Wrapper class for a Sycl queue.
    '''
    cdef DPPLSyclQueueRef _queue_ref
    cdef SyclContext _context
    cdef SyclDevice _device

    cdef _raise_queue_submit_error (self, fname, errcode)
    cdef _raise_invalid_range_error (self, fname, ndims, errcode)
    cdef int _populate_args (self, list args, void **kargs,                    \
                             DPPLKernelArgType *kargty)
    cdef int _populate_range (self, size_t Range[3], list gS, size_t nGS)

    @staticmethod
    cdef  SyclQueue _create (DPPLSyclQueueRef qref)
    cpdef SyclContext get_sycl_context (self)
    cpdef SyclDevice get_sycl_device (self)
<<<<<<< HEAD
    cdef  DPPLSyclQueueRef get_queue_ref (self)
    cpdef SyclEvent submit (self, SyclKernel kernel, list args, list gS,       \
                            list lS=*, list dEvents=*)
    cpdef void wait (self)
=======
    cdef DPPLSyclQueueRef get_queue_ref (self)
>>>>>>> 95047aba
    cpdef memcpy (self, dest, src, int count)<|MERGE_RESOLUTION|>--- conflicted
+++ resolved
@@ -101,7 +101,7 @@
 
     cdef _raise_queue_submit_error (self, fname, errcode)
     cdef _raise_invalid_range_error (self, fname, ndims, errcode)
-    cdef int _populate_args (self, list args, void **kargs,                    \
+    cdef int _populate_args (self, list args, void **kargs,
                              DPPLKernelArgType *kargty)
     cdef int _populate_range (self, size_t Range[3], list gS, size_t nGS)
 
@@ -109,12 +109,9 @@
     cdef  SyclQueue _create (DPPLSyclQueueRef qref)
     cpdef SyclContext get_sycl_context (self)
     cpdef SyclDevice get_sycl_device (self)
-<<<<<<< HEAD
     cdef  DPPLSyclQueueRef get_queue_ref (self)
-    cpdef SyclEvent submit (self, SyclKernel kernel, list args, list gS,       \
+    cpdef SyclEvent submit (self, SyclKernel kernel, list args, list gS,
                             list lS=*, list dEvents=*)
     cpdef void wait (self)
-=======
     cdef DPPLSyclQueueRef get_queue_ref (self)
->>>>>>> 95047aba
     cpdef memcpy (self, dest, src, int count)