--- conflicted
+++ resolved
@@ -52,12 +52,7 @@
     cdef int _init_queue_from_context_and_device(
         self, SyclContext, SyclDevice, int
     )
-<<<<<<< HEAD
-=======
-    cdef int _init_queue_from_capsule(self, object)
-    cdef _raise_queue_submit_error(self, fname, errcode)
-    cdef _raise_invalid_range_error(self, fname, ndims, errcode)
->>>>>>> 104a578d
+
     cdef int _populate_args(
         self,
         list args,
