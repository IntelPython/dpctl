--- conflicted
+++ resolved
@@ -68,14 +68,8 @@
 
 
 @unittest.skipIf(not dpctl.has_sycl_platforms(), "No SYCL platforms available")
-<<<<<<< HEAD
-class TestIsInDeviceContext(unittest.TestCase):
+class TestGetCurrentDeviceType(unittest.TestCase):
     def test_get_current_device_type_outside_device_ctxt(self):
-=======
-class TestGetCurrentDevice (unittest.TestCase):
-
-    def test_get_current_device_type_outside_device_ctxt (self):
->>>>>>> 30443714
         self.assertEqual(dpctl.get_current_device_type(), None)
 
     def test_get_current_device_type_inside_device_ctxt(self):
@@ -116,16 +110,10 @@
 
     @unittest.skipIf(not dpctl.has_gpu_queues(), "No GPU platforms available")
     @unittest.skipIf(not dpctl.has_cpu_queues(), "No CPU platforms available")
-<<<<<<< HEAD
     def test_num_current_queues_inside_threads(self):
-        from threading import Thread, local
+        from threading import Thread
 
         def SessionThread(self):
-=======
-    def test_num_current_queues_inside_threads (self):
-        from threading import Thread
-        def SessionThread (self):
->>>>>>> 30443714
             self.assertEqual(dpctl.get_num_activated_queues(), 0)
             with dpctl.device_context(dpctl.device_type.gpu):
                 self.assertEqual(dpctl.get_num_activated_queues(), 1)
