--- conflicted
+++ resolved
@@ -1,10 +1,6 @@
 ##===---------- test_sycl_queue_manager.py - dpctl  -------*- Python -*----===##
 ##
-<<<<<<< HEAD
-##                      Data Parallel Control (dpctl)
-=======
 ##                      Data Parallel Control (dpCtl)
->>>>>>> 5a71d4f1
 ##
 ## Copyright 2020 Intel Corporation
 ##
@@ -23,11 +19,7 @@
 ##===----------------------------------------------------------------------===##
 ###
 ### \file
-<<<<<<< HEAD
-### A basic unit test to verify that dpct and dpct.ocldrv exist.
-=======
 ### A basic unit test to verify that dpctl and dpct.ocldrv exist.
->>>>>>> 5a71d4f1
 ##===----------------------------------------------------------------------===##
 
 import unittest
