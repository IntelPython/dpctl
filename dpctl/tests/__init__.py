--- conflicted
+++ resolved
@@ -22,13 +22,7 @@
 ## Top-level module of all dpctl Python unit test cases.
 ##===----------------------------------------------------------------------===##
 
-<<<<<<< HEAD
 from .test_dump_functions import *
 from .test_sycl_program import *
 from .test_sycl_queue_manager import *
-from .test_sycl_usm import *
-=======
-from .test_sycl_queue_manager import *
-from .test_sycl_usm import *
-from .test_dump_functions import *
->>>>>>> 8c0a9d03
+from .test_sycl_usm import *