#                      Data Parallel Control (dpctl)
#
# Copyright 2020-2021 Intel Corporation
#
# Licensed under the Apache License, Version 2.0 (the "License");
# you may not use this file except in compliance with the License.
# You may obtain a copy of the License at
#
#    http://www.apache.org/licenses/LICENSE-2.0
#
# Unless required by applicable law or agreed to in writing, software
# distributed under the License is distributed on an "AS IS" BASIS,
# WITHOUT WARRANTIES OR CONDITIONS OF ANY KIND, either express or implied.
# See the License for the specific language governing permissions and
# limitations under the License.

""" Defines unit test cases for the SyclDevice class.
"""

import dpctl
import pytest

list_of_standard_selectors = [
    dpctl.select_accelerator_device,
    dpctl.select_cpu_device,
    dpctl.select_default_device,
    dpctl.select_gpu_device,
    dpctl.select_host_device,
]

list_of_valid_filter_selectors = [
    "opencl",
    "opencl:gpu",
    "opencl:cpu",
    "opencl:gpu:0",
    "gpu",
    "cpu",
    "level_zero",
    "level_zero:gpu",
    "opencl:cpu:0",
    "level_zero:gpu:0",
    "gpu:0",
    "gpu:1",
    "1",
]

list_of_invalid_filter_selectors = [
    "-1",
    "opencl:gpu:-1",
    "level_zero:cpu:0",
    "abc",
]

# Unit test cases that will be run for every device
def check_get_max_compute_units(device):
    max_compute_units = device.max_compute_units
    assert max_compute_units > 0


def check_get_max_work_item_dims(device):
    max_work_item_dims = device.max_work_item_dims
    assert max_work_item_dims > 0


def check_get_max_work_item_sizes(device):
    max_work_item_sizes = device.max_work_item_sizes
    for size in max_work_item_sizes:
        assert size is not None


def check_get_max_work_group_size(device):
    max_work_group_size = device.max_work_group_size
    # Special case for FPGA simulator
    if device.is_accelerator:
        assert max_work_group_size >= 0
    else:
        assert max_work_group_size > 0


def check_get_max_num_sub_groups(device):
    max_num_sub_groups = device.max_num_sub_groups
    # Special case for FPGA simulator
    if device.is_accelerator or device.is_host:
        assert max_num_sub_groups >= 0
    else:
        assert max_num_sub_groups > 0


def check_has_aspect_host(device):
    try:
        device.has_aspect_host
    except Exception:
        pytest.fail("has_aspect_host call failed")


def check_has_aspect_cpu(device):
    try:
        device.has_aspect_cpu
    except Exception:
        pytest.fail("has_aspect_cpu call failed")


def check_has_aspect_gpu(device):
    try:
        device.has_aspect_gpu
    except Exception:
        pytest.fail("has_aspect_gpu call failed")


def check_has_aspect_accelerator(device):
    try:
        device.has_aspect_accelerator
    except Exception:
        pytest.fail("has_aspect_accelerator call failed")


def check_has_aspect_custom(device):
    try:
        device.has_aspect_custom
    except Exception:
        pytest.fail("has_aspect_custom call failed")


def check_has_aspect_fp16(device):
    try:
        device.has_aspect_fp16
    except Exception:
        pytest.fail("has_aspect_fp16 call failed")


def check_has_aspect_fp64(device):
    try:
        device.has_aspect_fp64
    except Exception:
        pytest.fail("has_aspect_fp64 call failed")


def check_has_aspect_int64_base_atomics(device):
    try:
        device.has_aspect_int64_base_atomics
    except Exception:
        pytest.fail("has_aspect_int64_base_atomics call failed")


def check_has_aspect_int64_extended_atomics(device):
    try:
        device.has_aspect_int64_extended_atomics
    except Exception:
        pytest.fail("has_aspect_int64_extended_atomics call failed")


def check_has_aspect_image(device):
    try:
        device.has_aspect_image
    except Exception:
        pytest.fail("has_aspect_image call failed")


def check_has_aspect_online_compiler(device):
    try:
        device.has_aspect_online_compiler
    except Exception:
        pytest.fail("has_aspect_online_compiler call failed")


def check_has_aspect_online_linker(device):
    try:
        device.has_aspect_online_linker
    except Exception:
        pytest.fail("has_aspect_online_linker call failed")


def check_has_aspect_queue_profiling(device):
    try:
        device.has_aspect_queue_profiling
    except Exception:
        pytest.fail("has_aspect_queue_profiling call failed")


def check_has_aspect_usm_device_allocations(device):
    try:
        device.has_aspect_usm_device_allocations
    except Exception:
        pytest.fail("has_aspect_usm_device_allocations call failed")


def check_has_aspect_usm_host_allocations(device):
    try:
        device.has_aspect_usm_host_allocations
    except Exception:
        pytest.fail("has_aspect_usm_host_allocations call failed")


def check_has_aspect_usm_shared_allocations(device):
    try:
        device.has_aspect_usm_shared_allocations
    except Exception:
        pytest.fail("has_aspect_usm_shared_allocations call failed")


def check_has_aspect_usm_restricted_shared_allocations(device):
    try:
        device.has_aspect_usm_restricted_shared_allocations
    except Exception:
        pytest.fail("has_aspect_usm_restricted_shared_allocations call failed")


def check_has_aspect_usm_system_allocator(device):
    try:
        device.has_aspect_usm_system_allocator
    except Exception:
        pytest.fail("has_aspect_usm_system_allocator call failed")


def check_is_accelerator(device):
    try:
        device.is_accelerator
    except Exception:
        pytest.fail("is_accelerator call failed")


def check_is_cpu(device):
    try:
        device.is_cpu
    except Exception:
        pytest.fail("is_cpu call failed")


def check_is_gpu(device):
    try:
        device.is_gpu
    except Exception:
        pytest.fail("is_gpu call failed")


def check_is_host(device):
    try:
        device.is_host
    except Exception:
        pytest.fail("is_hostcall failed")


<<<<<<< HEAD
def check_get_image_2d_max_width(device):
    try:
        device.image_2d_max_width
    except Exception:
        pytest.fail("image_2d_max_width call failed")


def check_get_image_2d_max_height(device):
    try:
        device.image_2d_max_height
    except Exception:
        pytest.fail("image_2d_max_height call failed")


def check_get_image_3d_max_width(device):
    try:
        device.image_3d_max_width
    except Exception:
        pytest.fail("image_3d_max_width call failed")


def check_get_image_3d_max_height(device):
    try:
        device.image_3d_max_height
    except Exception:
        pytest.fail("image_3d_max_height call failed")


def check_get_image_3d_max_depth(device):
    try:
        device.image_3d_max_depth
    except Exception:
        pytest.fail("image_3d_max_depth call failed")
=======
def check_get_sub_group_independent_forward_progress(device):
    try:
        device.sub_group_independent_forward_progress
    except Exception:
        pytest.fail("sub_group_independent_forward_progress call failed")


def check_get_preferred_vector_width_char(device):
    try:
        device.preferred_vector_width_char
    except Exception:
        pytest.fail("preferred_vector_width_char call failed")


def check_get_preferred_vector_width_short(device):
    try:
        device.preferred_vector_width_short
    except Exception:
        pytest.fail("preferred_vector_width_short call failed")


def check_get_preferred_vector_width_int(device):
    try:
        device.preferred_vector_width_int
    except Exception:
        pytest.fail("preferred_vector_width_int call failed")


def check_get_preferred_vector_width_long(device):
    try:
        device.preferred_vector_width_long
    except Exception:
        pytest.fail("preferred_vector_width_long call failed")


def check_get_preferred_vector_width_float(device):
    try:
        device.preferred_vector_width_float
    except Exception:
        pytest.fail("preferred_vector_width_float call failed")


def check_get_preferred_vector_width_double(device):
    try:
        device.preferred_vector_width_double
    except Exception:
        pytest.fail("preferred_vector_width_double call failed")


def check_get_preferred_vector_width_half(device):
    try:
        device.preferred_vector_width_half
    except Exception:
        pytest.fail("preferred_vector_width_half call failed")
>>>>>>> a0042210


list_of_checks = [
    check_get_max_compute_units,
    check_get_max_work_item_dims,
    check_get_max_work_item_sizes,
    check_get_max_work_group_size,
    check_get_max_num_sub_groups,
    check_is_accelerator,
    check_is_cpu,
    check_is_gpu,
    check_is_host,
    check_get_sub_group_independent_forward_progress,
    check_get_preferred_vector_width_char,
    check_get_preferred_vector_width_short,
    check_get_preferred_vector_width_int,
    check_get_preferred_vector_width_long,
    check_get_preferred_vector_width_float,
    check_get_preferred_vector_width_double,
    check_get_preferred_vector_width_half,
    check_has_aspect_host,
    check_has_aspect_cpu,
    check_has_aspect_gpu,
    check_has_aspect_accelerator,
    check_has_aspect_custom,
    check_has_aspect_fp16,
    check_has_aspect_fp64,
    check_has_aspect_int64_base_atomics,
    check_has_aspect_int64_extended_atomics,
    check_has_aspect_image,
    check_has_aspect_online_compiler,
    check_has_aspect_online_linker,
    check_has_aspect_queue_profiling,
    check_has_aspect_usm_device_allocations,
    check_has_aspect_usm_host_allocations,
    check_has_aspect_usm_shared_allocations,
    check_has_aspect_usm_restricted_shared_allocations,
    check_has_aspect_usm_system_allocator,
    check_get_image_2d_max_width,
    check_get_image_2d_max_height,
    check_get_image_3d_max_width,
    check_get_image_3d_max_height,
    check_get_image_3d_max_depth,
]


@pytest.fixture(params=list_of_valid_filter_selectors)
def valid_filter(request):
    return request.param


@pytest.fixture(params=list_of_invalid_filter_selectors)
def invalid_filter(request):
    return request.param


@pytest.fixture(params=list_of_standard_selectors)
def device_selector(request):
    return request.param


@pytest.fixture(params=list_of_checks)
def check(request):
    return request.param


def test_standard_selectors(device_selector, check):
    """Tests if the standard SYCL device_selectors are able to select a
    device.
    """
    try:
        device = device_selector()
        check(device)
    except ValueError:
        pytest.skip()


def test_current_device(check):
    """Test is the device for the current queue is valid."""
    try:
        q = dpctl.get_current_queue()
    except Exception:
        pytest.fail("Encountered an exception inside get_current_queue().")
    device = q.get_sycl_device()
    check(device)


def test_valid_filter_selectors(valid_filter, check):
    """Tests if we can create a SyclDevice using a supported filter selector string."""
    device = None
    try:
        device = dpctl.SyclDevice(valid_filter)
    except ValueError:
        pytest.skip("Failed to create device with supported filter")
    check(device)


def test_invalid_filter_selectors(invalid_filter):
    """An invalid filter string should always be caught and a ValueError
    raised.
    """
    with pytest.raises(ValueError):
        device = dpctl.SyclDevice(invalid_filter)<|MERGE_RESOLUTION|>--- conflicted
+++ resolved
@@ -240,7 +240,6 @@
         pytest.fail("is_hostcall failed")
 
 
-<<<<<<< HEAD
 def check_get_image_2d_max_width(device):
     try:
         device.image_2d_max_width
@@ -274,7 +273,8 @@
         device.image_3d_max_depth
     except Exception:
         pytest.fail("image_3d_max_depth call failed")
-=======
+
+
 def check_get_sub_group_independent_forward_progress(device):
     try:
         device.sub_group_independent_forward_progress
@@ -329,7 +329,6 @@
         device.preferred_vector_width_half
     except Exception:
         pytest.fail("preferred_vector_width_half call failed")
->>>>>>> a0042210
 
 
 list_of_checks = [
