--- conflicted
+++ resolved
@@ -374,15 +374,12 @@
     check_has_aspect_usm_shared_allocations,
     check_has_aspect_usm_restricted_shared_allocations,
     check_has_aspect_usm_system_allocator,
-<<<<<<< HEAD
     check_get_image_2d_max_width,
     check_get_image_2d_max_height,
     check_get_image_3d_max_width,
     check_get_image_3d_max_height,
     check_get_image_3d_max_depth,
-=======
     check_print_device_info,
->>>>>>> f0ada84a
 ]
 
 
