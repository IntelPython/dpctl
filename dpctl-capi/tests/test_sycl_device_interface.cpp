--- conflicted
+++ resolved
@@ -275,10 +275,7 @@
     }
 }
 
-<<<<<<< HEAD
-TEST_P(TestDPCTLSyclDeviceInterface, ChkGetImage2dMaxWidth)
-=======
-TEST_P(TestDPCTLSyclDeviceInterface, Chk_GetMaxReadImageArgs)
+TEST_P(TestDPCTLSyclDeviceInterface, ChkGetMaxReadImageArgs)
 {
     size_t max_read_image_args = 0;
     EXPECT_NO_FATAL_FAILURE(max_read_image_args =
@@ -289,7 +286,7 @@
         EXPECT_TRUE(max_read_image_args >= min_val);
 }
 
-TEST_P(TestDPCTLSyclDeviceInterface, Chk_GetMaxWriteImageArgs)
+TEST_P(TestDPCTLSyclDeviceInterface, ChkGetMaxWriteImageArgs)
 {
     size_t max_write_image_args = 0;
     EXPECT_NO_FATAL_FAILURE(max_write_image_args =
@@ -300,8 +297,7 @@
         EXPECT_TRUE(max_write_image_args >= min_val);
 }
 
-TEST_P(TestDPCTLSyclDeviceInterface, Chk_GetImage2dMaxWidth)
->>>>>>> ccd2d033
+TEST_P(TestDPCTLSyclDeviceInterface, ChkGetImage2dMaxWidth)
 {
     size_t image_2d_max_width = 0;
     EXPECT_NO_FATAL_FAILURE(image_2d_max_width =
