--- conflicted
+++ resolved
@@ -25,12 +25,9 @@
 //===----------------------------------------------------------------------===//
 
 #include "dpctl_sycl_device_interface.h"
-<<<<<<< HEAD
+#include "dpctl_sycl_device_selector_interface.h"
 #include "dpctl_sycl_enum_types.h"
-=======
-#include "dpctl_sycl_device_selector_interface.h"
 #include "dpctl_sycl_platform_interface.h"
->>>>>>> a0495d44
 #include "dpctl_sycl_queue_interface.h"
 #include "dpctl_sycl_queue_manager.h"
 #include "dpctl_utils.h"
@@ -64,7 +61,6 @@
     }
 };
 
-<<<<<<< HEAD
 struct TestDPCTLSyclDeviceInterfaceAspects
     : public ::testing::TestWithParam<DPCTLSyclAspectType>
 {
@@ -101,15 +97,6 @@
     }
 };
 
-TEST_F(TestDPCTLSyclDeviceInterface, CheckOCLCPU_GetDriverInfo)
-{
-    if (!OpenCL_cpu)
-        GTEST_SKIP_("Skipping as no OpenCL CPU device found.");
-
-    auto DriverInfo = DPCTLDevice_GetDriverInfo(OpenCL_cpu);
-    EXPECT_TRUE(DriverInfo != nullptr);
-    DPCTLCString_Delete(DriverInfo);
-=======
 TEST_P(TestDPCTLSyclDeviceInterface, Chk_GetBackend)
 {
     DPCTLSyclDeviceRef DRef = nullptr;
@@ -133,7 +120,6 @@
         }
     }());
     EXPECT_NO_FATAL_FAILURE(DPCTLDevice_Delete(DRef));
->>>>>>> a0495d44
 }
 
 TEST_P(TestDPCTLSyclDeviceInterface, Chk_GetDeviceType)
@@ -339,50 +325,21 @@
     EXPECT_NO_FATAL_FAILURE(DPCTLDevice_Delete(DRef));
 }
 
-<<<<<<< HEAD
-TEST_F(TestDPCTLSyclDeviceInterface, CheckOCLGPU_GetVendorName)
-{
-    if (!OpenCL_gpu)
-        GTEST_SKIP_("Skipping as no OpenCL CPU device found.");
-
-    auto VendorName = DPCTLDevice_GetVendorName(OpenCL_gpu);
-    EXPECT_TRUE(VendorName != nullptr);
-    DPCTLCString_Delete(VendorName);
-}
-
-TEST_F(TestDPCTLSyclDeviceInterface, CheckLevel0GPU_GetVendorName)
-{
-    if (!OpenCL_Level0_gpu)
-        GTEST_SKIP_("Skipping as no Level0 GPU device found.");
-
-    auto VendorName = DPCTLDevice_GetVendorName(OpenCL_Level0_gpu);
-    EXPECT_TRUE(VendorName != nullptr);
-    DPCTLCString_Delete(VendorName);
-}
-
-TEST_F(TestDPCTLSyclDeviceInterface, CheckOCLCPU_IsCPU)
-{
-    if (!OpenCL_cpu)
-        GTEST_SKIP_("Skipping as no OpenCL CPU device found.");
-
-    EXPECT_TRUE(DPCTLDevice_IsCPU(OpenCL_cpu));
-}
-
-TEST_F(TestDPCTLSyclDeviceInterface, CheckOCLGPU_IsGPU)
-{
-    if (!OpenCL_gpu)
-        GTEST_SKIP_("Skipping as no OpenCL CPU device found.");
-
-    EXPECT_TRUE(DPCTLDevice_IsGPU(OpenCL_gpu));
-}
-
-TEST_F(TestDPCTLSyclDeviceInterface, CheckLevel0GPU_IsGPU)
-{
-    if (!OpenCL_Level0_gpu)
-        GTEST_SKIP_("Skipping as no Level0 GPU device found.");
-
-    EXPECT_TRUE(DPCTLDevice_IsGPU(OpenCL_Level0_gpu));
-}
+INSTANTIATE_TEST_SUITE_P(DPCTLDevice_Fns,
+                         TestDPCTLSyclDeviceInterface,
+                         ::testing::Values("opencl",
+                                           "opencl:gpu",
+                                           "opencl:cpu",
+                                           "opencl:gpu:0",
+                                           "gpu",
+                                           "cpu",
+                                           "level_zero",
+                                           "level_zero:gpu",
+                                           "opencl:cpu:0",
+                                           "level_zero:gpu:0",
+                                           "gpu:0",
+                                           "gpu:1",
+                                           "1"));
 
 TEST_P(TestDPCTLSyclDeviceInterfaceAspects, CheckOCLCPU_HasAspect)
 {
@@ -473,21 +430,4 @@
                                            usm_atomic_host_allocations,
                                            usm_shared_allocations,
                                            usm_atomic_shared_allocations,
-                                           usm_system_allocations));
-=======
-INSTANTIATE_TEST_SUITE_P(DPCTLDevice_Fns,
-                         TestDPCTLSyclDeviceInterface,
-                         ::testing::Values("opencl",
-                                           "opencl:gpu",
-                                           "opencl:cpu",
-                                           "opencl:gpu:0",
-                                           "gpu",
-                                           "cpu",
-                                           "level_zero",
-                                           "level_zero:gpu",
-                                           "opencl:cpu:0",
-                                           "level_zero:gpu:0",
-                                           "gpu:0",
-                                           "gpu:1",
-                                           "1"));
->>>>>>> a0495d44
+                                           usm_system_allocations));