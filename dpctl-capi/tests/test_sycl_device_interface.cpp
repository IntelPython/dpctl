//===--- test_sycl_device_interface.cpp - Test cases for device interface  ===//
//
//                      Data Parallel Control (dpCtl)
//
// Copyright 2020-2021 Intel Corporation
//
// Licensed under the Apache License, Version 2.0 (the "License");
// you may not use this file except in compliance with the License.
// You may obtain a copy of the License at
//
//    http://www.apache.org/licenses/LICENSE-2.0
//
// Unless required by applicable law or agreed to in writing, software
// distributed under the License is distributed on an "AS IS" BASIS,
// WITHOUT WARRANTIES OR CONDITIONS OF ANY KIND, either express or implied.
// See the License for the specific language governing permissions and
// limitations under the License.
//
//===----------------------------------------------------------------------===//
///
/// \file
/// This file has unit test cases for functions defined in
/// dpctl_sycl_device_interface.h.
///
//===----------------------------------------------------------------------===//

#include "dpctl_sycl_device_interface.h"
#include "dpctl_sycl_device_selector_interface.h"
#include "dpctl_sycl_platform_interface.h"
#include "dpctl_sycl_queue_interface.h"
#include "dpctl_sycl_queue_manager.h"
#include "dpctl_utils.h"
#include <CL/sycl.hpp>
#include <gtest/gtest.h>

using namespace cl::sycl;

struct TestDPCTLSyclDeviceInterface
    : public ::testing::TestWithParam<const char *>
{
    DPCTLSyclDeviceSelectorRef DSRef = nullptr;

    TestDPCTLSyclDeviceInterface()
    {
        EXPECT_NO_FATAL_FAILURE(DSRef = DPCTLFilterSelector_Create(GetParam()));
    }

    void SetUp()
    {
        if (!DSRef) {
            auto message = "Skipping as no device of type " +
                           std::string(GetParam()) + ".";
            GTEST_SKIP_(message.c_str());
        }
    }

    ~TestDPCTLSyclDeviceInterface()
    {
        EXPECT_NO_FATAL_FAILURE(DPCTLDeviceSelector_Delete(DSRef));
    }
};

TEST_P(TestDPCTLSyclDeviceInterface, Chk_GetBackend)
{
    DPCTLSyclDeviceRef DRef = nullptr;
    DPCTLSyclBackendType BTy = DPCTLSyclBackendType::DPCTL_UNKNOWN_BACKEND;
    EXPECT_NO_FATAL_FAILURE(DRef = DPCTLDevice_CreateFromSelector(DSRef));
    if (!DRef)
        GTEST_SKIP_("Device not found");
    EXPECT_NO_FATAL_FAILURE(BTy = DPCTLDevice_GetBackend(DRef));
    EXPECT_TRUE([BTy] {
        switch (BTy) {
        case DPCTLSyclBackendType::DPCTL_CUDA:
            return true;
        case DPCTLSyclBackendType::DPCTL_HOST:
            return true;
        case DPCTLSyclBackendType::DPCTL_LEVEL_ZERO:
            return true;
        case DPCTLSyclBackendType::DPCTL_OPENCL:
            return true;
        default:
            return false;
        }
    }());
    EXPECT_NO_FATAL_FAILURE(DPCTLDevice_Delete(DRef));
}

TEST_P(TestDPCTLSyclDeviceInterface, Chk_GetDeviceType)
{
    DPCTLSyclDeviceRef DRef = nullptr;
    DPCTLSyclDeviceType DTy = DPCTLSyclDeviceType::DPCTL_UNKNOWN_DEVICE;
    EXPECT_NO_FATAL_FAILURE(DRef = DPCTLDevice_CreateFromSelector(DSRef));
    if (!DRef)
        GTEST_SKIP_("Device not found");
    EXPECT_NO_FATAL_FAILURE(DTy = DPCTLDevice_GetDeviceType(DRef));
    EXPECT_TRUE(DTy != DPCTLSyclDeviceType::DPCTL_UNKNOWN_DEVICE);
    EXPECT_TRUE(DTy != DPCTLSyclDeviceType::DPCTL_ALL);
    EXPECT_NO_FATAL_FAILURE(DPCTLDevice_Delete(DRef));
}

TEST_P(TestDPCTLSyclDeviceInterface, Chk_GetDriverInfo)
{
    DPCTLSyclDeviceRef DRef = nullptr;
    const char *DriverInfo = nullptr;
    EXPECT_NO_FATAL_FAILURE(DRef = DPCTLDevice_CreateFromSelector(DSRef));
    if (!DRef)
        GTEST_SKIP_("Device not found");
    EXPECT_NO_FATAL_FAILURE(DriverInfo = DPCTLDevice_GetDriverInfo(DRef));
    EXPECT_TRUE(DriverInfo != nullptr);
    EXPECT_NO_FATAL_FAILURE(DPCTLCString_Delete(DriverInfo));
    EXPECT_NO_FATAL_FAILURE(DPCTLDevice_Delete(DRef));
}

TEST_P(TestDPCTLSyclDeviceInterface, Chk_GetName)
{
    DPCTLSyclDeviceRef DRef = nullptr;
    const char *Name = nullptr;
    EXPECT_NO_FATAL_FAILURE(DRef = DPCTLDevice_CreateFromSelector(DSRef));
    if (!DRef)
        GTEST_SKIP_("Device not found");
    EXPECT_NO_FATAL_FAILURE(Name = DPCTLDevice_GetName(DRef));
    EXPECT_TRUE(Name != nullptr);
    EXPECT_NO_FATAL_FAILURE(DPCTLCString_Delete(Name));
    EXPECT_NO_FATAL_FAILURE(DPCTLDevice_Delete(DRef));
}

TEST_P(TestDPCTLSyclDeviceInterface, Chk_GetVendorName)
{
    DPCTLSyclDeviceRef DRef = nullptr;
    const char *VendorName = nullptr;
    EXPECT_NO_FATAL_FAILURE(DRef = DPCTLDevice_CreateFromSelector(DSRef));
    if (!DRef)
        GTEST_SKIP_("Device not found");
    EXPECT_NO_FATAL_FAILURE(VendorName = DPCTLDevice_GetVendorName(DRef));
    EXPECT_TRUE(VendorName != nullptr);
    EXPECT_NO_FATAL_FAILURE(DPCTLCString_Delete(VendorName));
    EXPECT_NO_FATAL_FAILURE(DPCTLDevice_Delete(DRef));
}

TEST_P(TestDPCTLSyclDeviceInterface, Chk_GetMaxComputeUnits)
{
    DPCTLSyclDeviceRef DRef = nullptr;
    size_t n = 0;
    EXPECT_NO_FATAL_FAILURE(DRef = DPCTLDevice_CreateFromSelector(DSRef));
    if (!DRef)
        GTEST_SKIP_("Device not found");
    EXPECT_NO_FATAL_FAILURE(n = DPCTLDevice_GetMaxComputeUnits(DRef));
    EXPECT_TRUE(n > 0);
    EXPECT_NO_FATAL_FAILURE(DPCTLDevice_Delete(DRef));
}

TEST_P(TestDPCTLSyclDeviceInterface, Chk_GetMaxWorkItemDims)
{
    DPCTLSyclDeviceRef DRef = nullptr;
    size_t n = 0;
    EXPECT_NO_FATAL_FAILURE(DRef = DPCTLDevice_CreateFromSelector(DSRef));
    if (!DRef)
        GTEST_SKIP_("Device not found");
    EXPECT_NO_FATAL_FAILURE(n = DPCTLDevice_GetMaxWorkItemDims(DRef));
    EXPECT_TRUE(n > 0);
    EXPECT_NO_FATAL_FAILURE(DPCTLDevice_Delete(DRef));
}

TEST_P(TestDPCTLSyclDeviceInterface, Chk_GetMaxWorkItemSizes)
{
    DPCTLSyclDeviceRef DRef = nullptr;
    size_t *sizes = nullptr;
    EXPECT_NO_FATAL_FAILURE(DRef = DPCTLDevice_CreateFromSelector(DSRef));
    if (!DRef)
        GTEST_SKIP_("Device not found");
    EXPECT_NO_FATAL_FAILURE(sizes = DPCTLDevice_GetMaxWorkItemSizes(DRef));
    EXPECT_TRUE(sizes != nullptr);
    EXPECT_NO_FATAL_FAILURE(DPCTLSize_t_Array_Delete(sizes));
    EXPECT_NO_FATAL_FAILURE(DPCTLDevice_Delete(DRef));
}

TEST_P(TestDPCTLSyclDeviceInterface, Chk_GetMaxWorkGroupSize)
{
    DPCTLSyclDeviceRef DRef = nullptr;
    size_t n = 0;
    EXPECT_NO_FATAL_FAILURE(DRef = DPCTLDevice_CreateFromSelector(DSRef));
    if (!DRef)
        GTEST_SKIP_("Device not found");
    EXPECT_NO_FATAL_FAILURE(n = DPCTLDevice_GetMaxWorkGroupSize(DRef));
    if (DPCTLDevice_IsAccelerator(DRef))
        EXPECT_TRUE(n >= 0);
    else
        EXPECT_TRUE(n > 0);
    EXPECT_NO_FATAL_FAILURE(DPCTLDevice_Delete(DRef));
}

TEST_P(TestDPCTLSyclDeviceInterface, Chk_GetMaxNumSubGroups)
{
    DPCTLSyclDeviceRef DRef = nullptr;
    size_t n = 0;
    EXPECT_NO_FATAL_FAILURE(DRef = DPCTLDevice_CreateFromSelector(DSRef));
    if (!DRef)
        GTEST_SKIP_("Device not found");
    EXPECT_NO_FATAL_FAILURE(n = DPCTLDevice_GetMaxNumSubGroups(DRef));
    if (DPCTLDevice_IsAccelerator(DRef))
        EXPECT_TRUE(n >= 0);
    else
        EXPECT_TRUE(n > 0);
    EXPECT_NO_FATAL_FAILURE(DPCTLDevice_Delete(DRef));
}

TEST_P(TestDPCTLSyclDeviceInterface, Chk_GetPlatform)
{
    DPCTLSyclDeviceRef DRef = nullptr;
    DPCTLSyclPlatformRef PRef = nullptr;
    EXPECT_NO_FATAL_FAILURE(DRef = DPCTLDevice_CreateFromSelector(DSRef));
    if (!DRef)
        GTEST_SKIP_("Device not found");
    EXPECT_NO_FATAL_FAILURE(PRef = DPCTLDevice_GetPlatform(DRef));
    ASSERT_TRUE(PRef);
    EXPECT_NO_FATAL_FAILURE(DPCTLDevice_Delete(DRef));
    EXPECT_NO_FATAL_FAILURE(DPCTLPlatform_Delete(PRef));
}

// TODO: Update when DPC++ properly supports aspects
TEST_P(TestDPCTLSyclDeviceInterface, Chk_HasInt64BaseAtomics)
{
    DPCTLSyclDeviceRef DRef = nullptr;
    bool atomics = 0;
    EXPECT_NO_FATAL_FAILURE(DRef = DPCTLDevice_CreateFromSelector(DSRef));
    if (!DRef)
        GTEST_SKIP_("Device not found");
    EXPECT_NO_FATAL_FAILURE(atomics = DPCTLDevice_HasInt64BaseAtomics(DRef));
    auto D = reinterpret_cast<device *>(DRef);
    auto has_atomics = D->has(aspect::int64_base_atomics);
    EXPECT_TRUE(has_atomics == atomics);
    EXPECT_NO_FATAL_FAILURE(DPCTLDevice_Delete(DRef));
}

// TODO: Update when DPC++ properly supports aspects
TEST_P(TestDPCTLSyclDeviceInterface, Chk_HasInt64ExtendedAtomics)
{
    DPCTLSyclDeviceRef DRef = nullptr;
    bool atomics = 0;
    EXPECT_NO_FATAL_FAILURE(DRef = DPCTLDevice_CreateFromSelector(DSRef));
    if (!DRef)
        GTEST_SKIP_("Device not found");
    EXPECT_NO_FATAL_FAILURE(atomics =
                                DPCTLDevice_HasInt64ExtendedAtomics(DRef));
    auto D = reinterpret_cast<device *>(DRef);
    auto has_atomics = D->has(aspect::int64_extended_atomics);
    EXPECT_TRUE(has_atomics == atomics);
    EXPECT_NO_FATAL_FAILURE(DPCTLDevice_Delete(DRef));
}

TEST_P(TestDPCTLSyclDeviceInterface, Chk_IsAccelerator)
{
    DPCTLSyclDeviceRef DRef = nullptr;
    EXPECT_NO_FATAL_FAILURE(DRef = DPCTLDevice_CreateFromSelector(DSRef));
    if (!DRef)
        GTEST_SKIP_("Device not found");
    EXPECT_NO_FATAL_FAILURE(DPCTLDevice_IsAccelerator(DRef));
    EXPECT_NO_FATAL_FAILURE(DPCTLDevice_Delete(DRef));
}

TEST_P(TestDPCTLSyclDeviceInterface, Chk_IsCPU)
{
    DPCTLSyclDeviceRef DRef = nullptr;
    EXPECT_NO_FATAL_FAILURE(DRef = DPCTLDevice_CreateFromSelector(DSRef));
    if (!DRef)
        GTEST_SKIP_("Device not found");
    EXPECT_NO_FATAL_FAILURE(DPCTLDevice_IsCPU(DRef));
    EXPECT_NO_FATAL_FAILURE(DPCTLDevice_Delete(DRef));
}

TEST_P(TestDPCTLSyclDeviceInterface, Chk_IsGPU)
{
    DPCTLSyclDeviceRef DRef = nullptr;
    EXPECT_NO_FATAL_FAILURE(DRef = DPCTLDevice_CreateFromSelector(DSRef));
    if (!DRef)
        GTEST_SKIP_("Device not found");
    EXPECT_NO_FATAL_FAILURE(DPCTLDevice_IsGPU(DRef));
    EXPECT_NO_FATAL_FAILURE(DPCTLDevice_Delete(DRef));
}

TEST_P(TestDPCTLSyclDeviceInterface, Chk_IsHost)
{
    DPCTLSyclDeviceRef DRef = nullptr;
    EXPECT_NO_FATAL_FAILURE(DRef = DPCTLDevice_CreateFromSelector(DSRef));
    if (!DRef)
        GTEST_SKIP_("Device not found");
    EXPECT_NO_FATAL_FAILURE(DPCTLDevice_IsHost(DRef));
    EXPECT_NO_FATAL_FAILURE(DPCTLDevice_Delete(DRef));
}

<<<<<<< HEAD
TEST_F(TestDPCTLSyclDeviceInterface, CheckOCLGPU_GetVendorName)
{
    if (!OpenCL_gpu)
        GTEST_SKIP_("Skipping as no OpenCL CPU device found.");

    auto VendorName = DPCTLDevice_GetVendorName(OpenCL_gpu);
    EXPECT_TRUE(VendorName != nullptr);
    DPCTLCString_Delete(VendorName);
}

TEST_F(TestDPCTLSyclDeviceInterface, CheckLevel0GPU_GetVendorName)
{
    if (!OpenCL_Level0_gpu)
        GTEST_SKIP_("Skipping as no Level0 GPU device found.");

    auto VendorName = DPCTLDevice_GetVendorName(OpenCL_Level0_gpu);
    EXPECT_TRUE(VendorName != nullptr);
    DPCTLCString_Delete(VendorName);
}

TEST_F(TestDPCTLSyclDeviceInterface, CheckOCLCPU_IsCPU)
{
    if (!OpenCL_cpu)
        GTEST_SKIP_("Skipping as no OpenCL CPU device found.");

    EXPECT_TRUE(DPCTLDevice_IsCPU(OpenCL_cpu));
}

TEST_F(TestDPCTLSyclDeviceInterface, CheckOCLGPU_IsGPU)
{
    if (!OpenCL_gpu)
        GTEST_SKIP_("Skipping as no OpenCL CPU device found.");

    EXPECT_TRUE(DPCTLDevice_IsGPU(OpenCL_gpu));
}

TEST_F(TestDPCTLSyclDeviceInterface, CheckLevel0GPU_IsGPU)
{
    if (!OpenCL_Level0_gpu)
        GTEST_SKIP_("Skipping as no Level0 GPU device found.");

    EXPECT_TRUE(DPCTLDevice_IsGPU(OpenCL_Level0_gpu));
}

TEST_F(TestDPCTLSyclDeviceInterface,
       CheckOCLCPU_GetSubGroupIndependentForwardProgress)
{
    if (!OpenCL_cpu)
        GTEST_SKIP_("Skipping as no OpenCL CPU device found.");

    auto sub_group_progress =
        DPCTLDevice_GetSubGroupIndependentForwardProgress(OpenCL_cpu);
    auto D = reinterpret_cast<device *>(OpenCL_cpu);
    auto get_sub_group_progress =
        D->get_info<info::device::sub_group_independent_forward_progress>();
    EXPECT_TRUE(get_sub_group_progress == sub_group_progress);
}

TEST_F(TestDPCTLSyclDeviceInterface,
       CheckOCLGPU_GetSubGroupIndependentForwardProgress)
{
    if (!OpenCL_gpu)
        GTEST_SKIP_("Skipping as no OpenCL GPU device found.");

    auto sub_group_progress =
        DPCTLDevice_GetSubGroupIndependentForwardProgress(OpenCL_gpu);
    auto D = reinterpret_cast<device *>(OpenCL_gpu);
    auto get_sub_group_progress =
        D->get_info<info::device::sub_group_independent_forward_progress>();
    EXPECT_TRUE(get_sub_group_progress == sub_group_progress);
}

TEST_F(TestDPCTLSyclDeviceInterface,
       CheckLevel0GPU_GetSubGroupIndependentForwardProgress)
{
    if (!OpenCL_Level0_gpu)
        GTEST_SKIP_("Skipping as no Level0 GPU device found.");

    auto sub_group_progress =
        DPCTLDevice_GetSubGroupIndependentForwardProgress(OpenCL_Level0_gpu);
    auto D = reinterpret_cast<device *>(OpenCL_Level0_gpu);
    auto get_sub_group_progress =
        D->get_info<info::device::sub_group_independent_forward_progress>();
    EXPECT_TRUE(get_sub_group_progress == sub_group_progress);
}

TEST_F(TestDPCTLSyclDeviceInterface, CheckOCLCPU_GetPreferredVectorWidthChar)
{
    if (!OpenCL_cpu)
        GTEST_SKIP_("Skipping as no OpenCL CPU device found.");

    auto VectorWidthChar = DPCTLDevice_GetPreferredVectorWidthChar(OpenCL_cpu);
    EXPECT_TRUE(VectorWidthChar != 0);
}

TEST_F(TestDPCTLSyclDeviceInterface, CheckOCLGPU_GetPreferredVectorWidthChar)
{
    if (!OpenCL_gpu)
        GTEST_SKIP_("Skipping as no OpenCL CPU device found.");

    auto VectorWidthChar = DPCTLDevice_GetPreferredVectorWidthChar(OpenCL_gpu);
    EXPECT_TRUE(VectorWidthChar != 0);
}

TEST_F(TestDPCTLSyclDeviceInterface, CheckLevel0GPU_GetPreferredVectorWidthChar)
{
    if (!OpenCL_Level0_gpu)
        GTEST_SKIP_("Skipping as no Level0 GPU device found.");

    auto VectorWidthChar =
        DPCTLDevice_GetPreferredVectorWidthChar(OpenCL_Level0_gpu);
    EXPECT_TRUE(VectorWidthChar != 0);
}
=======
INSTANTIATE_TEST_SUITE_P(DPCTLDevice_Fns,
                         TestDPCTLSyclDeviceInterface,
                         ::testing::Values("opencl",
                                           "opencl:gpu",
                                           "opencl:cpu",
                                           "opencl:gpu:0",
                                           "gpu",
                                           "cpu",
                                           "level_zero",
                                           "level_zero:gpu",
                                           "opencl:cpu:0",
                                           "level_zero:gpu:0",
                                           "gpu:0",
                                           "gpu:1",
                                           "1"));
>>>>>>> a0495d44
<|MERGE_RESOLUTION|>--- conflicted
+++ resolved
@@ -288,121 +288,6 @@
     EXPECT_NO_FATAL_FAILURE(DPCTLDevice_Delete(DRef));
 }
 
-<<<<<<< HEAD
-TEST_F(TestDPCTLSyclDeviceInterface, CheckOCLGPU_GetVendorName)
-{
-    if (!OpenCL_gpu)
-        GTEST_SKIP_("Skipping as no OpenCL CPU device found.");
-
-    auto VendorName = DPCTLDevice_GetVendorName(OpenCL_gpu);
-    EXPECT_TRUE(VendorName != nullptr);
-    DPCTLCString_Delete(VendorName);
-}
-
-TEST_F(TestDPCTLSyclDeviceInterface, CheckLevel0GPU_GetVendorName)
-{
-    if (!OpenCL_Level0_gpu)
-        GTEST_SKIP_("Skipping as no Level0 GPU device found.");
-
-    auto VendorName = DPCTLDevice_GetVendorName(OpenCL_Level0_gpu);
-    EXPECT_TRUE(VendorName != nullptr);
-    DPCTLCString_Delete(VendorName);
-}
-
-TEST_F(TestDPCTLSyclDeviceInterface, CheckOCLCPU_IsCPU)
-{
-    if (!OpenCL_cpu)
-        GTEST_SKIP_("Skipping as no OpenCL CPU device found.");
-
-    EXPECT_TRUE(DPCTLDevice_IsCPU(OpenCL_cpu));
-}
-
-TEST_F(TestDPCTLSyclDeviceInterface, CheckOCLGPU_IsGPU)
-{
-    if (!OpenCL_gpu)
-        GTEST_SKIP_("Skipping as no OpenCL CPU device found.");
-
-    EXPECT_TRUE(DPCTLDevice_IsGPU(OpenCL_gpu));
-}
-
-TEST_F(TestDPCTLSyclDeviceInterface, CheckLevel0GPU_IsGPU)
-{
-    if (!OpenCL_Level0_gpu)
-        GTEST_SKIP_("Skipping as no Level0 GPU device found.");
-
-    EXPECT_TRUE(DPCTLDevice_IsGPU(OpenCL_Level0_gpu));
-}
-
-TEST_F(TestDPCTLSyclDeviceInterface,
-       CheckOCLCPU_GetSubGroupIndependentForwardProgress)
-{
-    if (!OpenCL_cpu)
-        GTEST_SKIP_("Skipping as no OpenCL CPU device found.");
-
-    auto sub_group_progress =
-        DPCTLDevice_GetSubGroupIndependentForwardProgress(OpenCL_cpu);
-    auto D = reinterpret_cast<device *>(OpenCL_cpu);
-    auto get_sub_group_progress =
-        D->get_info<info::device::sub_group_independent_forward_progress>();
-    EXPECT_TRUE(get_sub_group_progress == sub_group_progress);
-}
-
-TEST_F(TestDPCTLSyclDeviceInterface,
-       CheckOCLGPU_GetSubGroupIndependentForwardProgress)
-{
-    if (!OpenCL_gpu)
-        GTEST_SKIP_("Skipping as no OpenCL GPU device found.");
-
-    auto sub_group_progress =
-        DPCTLDevice_GetSubGroupIndependentForwardProgress(OpenCL_gpu);
-    auto D = reinterpret_cast<device *>(OpenCL_gpu);
-    auto get_sub_group_progress =
-        D->get_info<info::device::sub_group_independent_forward_progress>();
-    EXPECT_TRUE(get_sub_group_progress == sub_group_progress);
-}
-
-TEST_F(TestDPCTLSyclDeviceInterface,
-       CheckLevel0GPU_GetSubGroupIndependentForwardProgress)
-{
-    if (!OpenCL_Level0_gpu)
-        GTEST_SKIP_("Skipping as no Level0 GPU device found.");
-
-    auto sub_group_progress =
-        DPCTLDevice_GetSubGroupIndependentForwardProgress(OpenCL_Level0_gpu);
-    auto D = reinterpret_cast<device *>(OpenCL_Level0_gpu);
-    auto get_sub_group_progress =
-        D->get_info<info::device::sub_group_independent_forward_progress>();
-    EXPECT_TRUE(get_sub_group_progress == sub_group_progress);
-}
-
-TEST_F(TestDPCTLSyclDeviceInterface, CheckOCLCPU_GetPreferredVectorWidthChar)
-{
-    if (!OpenCL_cpu)
-        GTEST_SKIP_("Skipping as no OpenCL CPU device found.");
-
-    auto VectorWidthChar = DPCTLDevice_GetPreferredVectorWidthChar(OpenCL_cpu);
-    EXPECT_TRUE(VectorWidthChar != 0);
-}
-
-TEST_F(TestDPCTLSyclDeviceInterface, CheckOCLGPU_GetPreferredVectorWidthChar)
-{
-    if (!OpenCL_gpu)
-        GTEST_SKIP_("Skipping as no OpenCL CPU device found.");
-
-    auto VectorWidthChar = DPCTLDevice_GetPreferredVectorWidthChar(OpenCL_gpu);
-    EXPECT_TRUE(VectorWidthChar != 0);
-}
-
-TEST_F(TestDPCTLSyclDeviceInterface, CheckLevel0GPU_GetPreferredVectorWidthChar)
-{
-    if (!OpenCL_Level0_gpu)
-        GTEST_SKIP_("Skipping as no Level0 GPU device found.");
-
-    auto VectorWidthChar =
-        DPCTLDevice_GetPreferredVectorWidthChar(OpenCL_Level0_gpu);
-    EXPECT_TRUE(VectorWidthChar != 0);
-}
-=======
 INSTANTIATE_TEST_SUITE_P(DPCTLDevice_Fns,
                          TestDPCTLSyclDeviceInterface,
                          ::testing::Values("opencl",
@@ -417,5 +302,4 @@
                                            "level_zero:gpu:0",
                                            "gpu:0",
                                            "gpu:1",
-                                           "1"));
->>>>>>> a0495d44
+                                           "1"));