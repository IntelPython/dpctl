--- conflicted
+++ resolved
@@ -388,7 +388,6 @@
     return hasAspect;
 }
 
-<<<<<<< HEAD
 #define declmethod(FUNC, NAME)                                                 \
     uint32_t DPCTLDevice_##FUNC(__dpctl_keep const DPCTLSyclDeviceRef DRef)    \
     {                                                                          \
@@ -406,7 +405,7 @@
 declmethod(GetMaxReadImageArgs, max_read_image_args);
 declmethod(GetMaxWriteImageArgs, max_write_image_args);
 #undef declmethod
-=======
+
 bool DPCTLDevice_GetSubGroupIndependentForwardProgress(
     __dpctl_keep const DPCTLSyclDeviceRef DRef)
 {
@@ -541,5 +540,4 @@
         }
     }
     return vector_width_half;
-}
->>>>>>> f0ada84a
+}