//===--- dpctl_sycl_device_interface.cpp - Implements C API for sycl::device =//
//
//                      Data Parallel Control (dpCtl)
//
// Copyright 2020-2021 Intel Corporation
//
// Licensed under the Apache License, Version 2.0 (the "License");
// you may not use this file except in compliance with the License.
// You may obtain a copy of the License at
//
//    http://www.apache.org/licenses/LICENSE-2.0
//
// Unless required by applicable law or agreed to in writing, software
// distributed under the License is distributed on an "AS IS" BASIS,
// WITHOUT WARRANTIES OR CONDITIONS OF ANY KIND, either express or implied.
// See the License for the specific language governing permissions and
// limitations under the License.
//
//===----------------------------------------------------------------------===//
///
/// \file
/// This file implements the data types and functions declared in
/// dpctl_sycl_device_interface.h.
///
//===----------------------------------------------------------------------===//

#include "dpctl_sycl_device_interface.h"
#include "../helper/include/dpctl_utils_helper.h"
#include "Support/CBindingWrapping.h"
#include "dpctl_sycl_device_manager.h"
#include <CL/sycl.hpp> /* SYCL headers   */
#include <cstring>

using namespace cl::sycl;

namespace
{
// Create wrappers for C Binding types (see CBindingWrapping.h).
DEFINE_SIMPLE_CONVERSION_FUNCTIONS(device, DPCTLSyclDeviceRef)
DEFINE_SIMPLE_CONVERSION_FUNCTIONS(device_selector, DPCTLSyclDeviceSelectorRef)
DEFINE_SIMPLE_CONVERSION_FUNCTIONS(platform, DPCTLSyclPlatformRef)

} /* end of anonymous namespace */

__dpctl_give DPCTLSyclDeviceRef
DPCTLDevice_Copy(__dpctl_keep const DPCTLSyclDeviceRef DRef)
{
    auto Device = unwrap(DRef);
    if (!Device) {
        std::cerr << "Cannot copy DPCTLSyclDeviceRef as input is a nullptr\n";
        return nullptr;
    }
    try {
        auto CopiedDevice = new device(*Device);
        return wrap(CopiedDevice);
    } catch (std::bad_alloc const &ba) {
        // \todo log error
        std::cerr << ba.what() << '\n';
        return nullptr;
    }
}

__dpctl_give DPCTLSyclDeviceRef DPCTLDevice_Create()
{
    try {
        auto Device = new device();
        return wrap(Device);
    } catch (std::bad_alloc const &ba) {
        // \todo log error
        std::cerr << ba.what() << '\n';
        return nullptr;
    } catch (runtime_error const &re) {
        // \todo log error
        std::cerr << re.what() << '\n';
        return nullptr;
    }
}

__dpctl_give DPCTLSyclDeviceRef DPCTLDevice_CreateFromSelector(
    __dpctl_keep const DPCTLSyclDeviceSelectorRef DSRef)
{
    auto Selector = unwrap(DSRef);
    if (!Selector)
        // \todo : Log error
        return nullptr;
    try {
        auto Device = new device(*Selector);
        return wrap(Device);
    } catch (std::bad_alloc const &ba) {
        // \todo log error
        std::cerr << ba.what() << '\n';
        return nullptr;
    } catch (runtime_error const &re) {
        // \todo log error
        std::cerr << re.what() << '\n';
        return nullptr;
    }
}

void DPCTLDevice_Delete(__dpctl_take DPCTLSyclDeviceRef DRef)
{
    delete unwrap(DRef);
}

DPCTLSyclDeviceType
DPCTLDevice_GetDeviceType(__dpctl_keep const DPCTLSyclDeviceRef DRef)
{
    DPCTLSyclDeviceType DTy = DPCTLSyclDeviceType::DPCTL_UNKNOWN_DEVICE;
    auto D = unwrap(DRef);
    if (D) {
        try {
            auto SyclDTy = D->get_info<info::device::device_type>();
            DTy = DPCTL_SyclDeviceTypeToDPCTLDeviceType(SyclDTy);
        } catch (runtime_error const &re) {
            // \todo log error
            std::cerr << re.what() << '\n';
        }
    }
    return DTy;
}

bool DPCTLDevice_IsAccelerator(__dpctl_keep const DPCTLSyclDeviceRef DRef)
{
    auto D = unwrap(DRef);
    if (D) {
        return D->is_accelerator();
    }
    return false;
}

bool DPCTLDevice_IsCPU(__dpctl_keep const DPCTLSyclDeviceRef DRef)
{
    auto D = unwrap(DRef);
    if (D) {
        return D->is_cpu();
    }
    return false;
}

bool DPCTLDevice_IsGPU(__dpctl_keep const DPCTLSyclDeviceRef DRef)
{
    auto D = unwrap(DRef);
    if (D) {
        return D->is_gpu();
    }
    return false;
}

bool DPCTLDevice_IsHost(__dpctl_keep const DPCTLSyclDeviceRef DRef)
{
    auto D = unwrap(DRef);
    if (D) {
        return D->is_host();
    }
    return false;
}

DPCTLSyclBackendType
DPCTLDevice_GetBackend(__dpctl_keep const DPCTLSyclDeviceRef DRef)
{
    DPCTLSyclBackendType BTy = DPCTLSyclBackendType::DPCTL_UNKNOWN_BACKEND;
    auto D = unwrap(DRef);
    if (D) {
        BTy = DPCTL_SyclBackendToDPCTLBackendType(
            D->get_platform().get_backend());
    }
    return BTy;
}

uint32_t
DPCTLDevice_GetMaxComputeUnits(__dpctl_keep const DPCTLSyclDeviceRef DRef)
{
    uint32_t nComputeUnits = 0;
    auto D = unwrap(DRef);
    if (D) {
        try {
            nComputeUnits = D->get_info<info::device::max_compute_units>();
        } catch (runtime_error const &re) {
            // \todo log error
            std::cerr << re.what() << '\n';
        }
    }
    return nComputeUnits;
}

uint32_t
DPCTLDevice_GetMaxWorkItemDims(__dpctl_keep const DPCTLSyclDeviceRef DRef)
{
    uint32_t maxWorkItemDims = 0;
    auto D = unwrap(DRef);
    if (D) {
        try {
            maxWorkItemDims =
                D->get_info<info::device::max_work_item_dimensions>();
        } catch (runtime_error const &re) {
            // \todo log error
            std::cerr << re.what() << '\n';
        }
    }
    return maxWorkItemDims;
}

__dpctl_keep size_t *
DPCTLDevice_GetMaxWorkItemSizes(__dpctl_keep const DPCTLSyclDeviceRef DRef)
{
    size_t *sizes = nullptr;
    auto D = unwrap(DRef);
    if (D) {
        try {
            auto id_sizes = D->get_info<info::device::max_work_item_sizes>();
            sizes = new size_t[3];
            for (auto i = 0ul; i < 3; ++i) {
                sizes[i] = id_sizes[i];
            }
        } catch (std::bad_alloc const &ba) {
            // \todo log error
            std::cerr << ba.what() << '\n';
        } catch (runtime_error const &re) {
            // \todo log error
            std::cerr << re.what() << '\n';
        }
    }
    return sizes;
}

size_t
DPCTLDevice_GetMaxWorkGroupSize(__dpctl_keep const DPCTLSyclDeviceRef DRef)
{
    size_t max_wg_size = 0;
    auto D = unwrap(DRef);
    if (D) {
        try {
            max_wg_size = D->get_info<info::device::max_work_group_size>();
        } catch (runtime_error const &re) {
            // \todo log error
            std::cerr << re.what() << '\n';
        }
    }
    return max_wg_size;
}

uint32_t
DPCTLDevice_GetMaxNumSubGroups(__dpctl_keep const DPCTLSyclDeviceRef DRef)
{
    size_t max_nsubgroups = 0;
    auto D = unwrap(DRef);
    if (D) {
        try {
            max_nsubgroups = D->get_info<info::device::max_num_sub_groups>();
        } catch (runtime_error const &re) {
            // \todo log error
            std::cerr << re.what() << '\n';
        }
    }
    return max_nsubgroups;
}

__dpctl_give DPCTLSyclPlatformRef
DPCTLDevice_GetPlatform(__dpctl_keep const DPCTLSyclDeviceRef DRef)
{
    DPCTLSyclPlatformRef PRef = nullptr;
    auto D = unwrap(DRef);
    if (D) {
        try {
            PRef = wrap(new platform(D->get_platform()));
        } catch (std::bad_alloc const &ba) {
            std::cerr << ba.what() << '\n';
        }
    }
    return PRef;
}

__dpctl_give const char *
DPCTLDevice_GetName(__dpctl_keep const DPCTLSyclDeviceRef DRef)
{
    char *cstr_name = nullptr;
    auto D = unwrap(DRef);
    if (D) {
        try {
            auto name = D->get_info<info::device::name>();
            auto cstr_len = name.length() + 1;
            cstr_name = new char[cstr_len];
#ifdef _WIN32
            strncpy_s(cstr_name, cstr_len, name.c_str(), cstr_len);
#else
            std::strncpy(cstr_name, name.c_str(), cstr_len);
#endif
        } catch (std::bad_alloc const &ba) {
            // \todo log error
            std::cerr << ba.what() << '\n';
        } catch (runtime_error const &re) {
            // \todo log error
            std::cerr << re.what() << '\n';
        }
    }
    return cstr_name;
}

__dpctl_give const char *
DPCTLDevice_GetVendorName(__dpctl_keep const DPCTLSyclDeviceRef DRef)
{
    char *cstr_vendor = nullptr;
    auto D = unwrap(DRef);
    if (D) {
        try {
            auto vendor = D->get_info<info::device::vendor>();
            auto cstr_len = vendor.length() + 1;
            cstr_vendor = new char[cstr_len];
#ifdef _WIN32
            strncpy_s(cstr_vendor, cstr_len, vendor.c_str(), cstr_len);
#else
            std::strncpy(cstr_vendor, vendor.c_str(), cstr_len);
#endif
        } catch (std::bad_alloc const &ba) {
            // \todo log error
            std::cerr << ba.what() << '\n';
        } catch (runtime_error const &re) {
            // \todo log error
            std::cerr << re.what() << '\n';
        }
    }
    return cstr_vendor;
}

__dpctl_give const char *
DPCTLDevice_GetDriverInfo(__dpctl_keep const DPCTLSyclDeviceRef DRef)
{
    char *cstr_driver = nullptr;
    auto D = unwrap(DRef);
    if (D) {
        try {
            auto driver = D->get_info<info::device::driver_version>();
            auto cstr_len = driver.length() + 1;
            cstr_driver = new char[cstr_len];
#ifdef _WIN32
            strncpy_s(cstr_driver, cstr_len, driver.c_str(), cstr_len);
#else
            std::strncpy(cstr_driver, driver.c_str(), cstr_len);
#endif
        } catch (std::bad_alloc const &ba) {
            // \todo log error
            std::cerr << ba.what() << '\n';
        } catch (runtime_error const &re) {
            // \todo log error
            std::cerr << re.what() << '\n';
        }
    }
    return cstr_driver;
}

bool DPCTLDevice_IsHostUnifiedMemory(__dpctl_keep const DPCTLSyclDeviceRef DRef)
{
    bool ret = false;
    auto D = unwrap(DRef);
    if (D) {
        try {
            ret = D->get_info<info::device::host_unified_memory>();
        } catch (runtime_error const &re) {
            // \todo log error
            std::cerr << re.what() << '\n';
        }
    }
    return ret;
}

bool DPCTLDevice_AreEq(__dpctl_keep const DPCTLSyclDeviceRef DRef1,
                       __dpctl_keep const DPCTLSyclDeviceRef DRef2)
{
<<<<<<< HEAD
    if (!(DevRef1 && DevRef2))
        // \todo handle error
        return false;
    return (*unwrap(DevRef1) == *unwrap(DevRef2));
}

bool DPCTLDevice_GetSubGroupIndependentForwardProgress(
    __dpctl_keep const DPCTLSyclDeviceRef DRef)
{
    bool SubGroupProgress = false;
    auto D = unwrap(DRef);
    if (D) {
        try {
            SubGroupProgress = D->get_info<
                info::device::sub_group_independent_forward_progress>();
=======
    // Note: DPCPP does not yet support device equality of the form:
    // *unwrap(DevRef1) == *unwrap(DevRef2). Till DPCPP is fixed we use the
    // custom equality checker implemented inside DPCTLDeviceMgr.
    return DPCTLDeviceMgr_AreEq(DRef1, DRef2);
}

bool DPCTLDevice_HasAspect(__dpctl_keep const DPCTLSyclDeviceRef DRef,
                           DPCTLSyclAspectType AT)
{
    bool hasAspect = false;
    auto D = unwrap(DRef);
    if (D) {
        try {
            hasAspect = D->has(DPCTL_DPCTLAspectTypeToSyclAspect(AT));
>>>>>>> 5db1d6f8
        } catch (runtime_error const &re) {
            // \todo log error
            std::cerr << re.what() << '\n';
        }
    }
<<<<<<< HEAD
    return SubGroupProgress;
}

uint32_t DPCTLDevice_GetPreferredVectorWidthChar(
    __dpctl_keep const DPCTLSyclDeviceRef DRef)
{
    size_t vector_width_char = 0;
    auto D = unwrap(DRef);
    if (D) {
        try {
            vector_width_char =
                D->get_info<info::device::preferred_vector_width_char>();
        } catch (runtime_error const &re) {
            // \todo log error
            std::cerr << re.what() << '\n';
        }
    }
    return vector_width_char;
=======
    return hasAspect;
>>>>>>> 5db1d6f8
}<|MERGE_RESOLUTION|>--- conflicted
+++ resolved
@@ -366,23 +366,6 @@
 bool DPCTLDevice_AreEq(__dpctl_keep const DPCTLSyclDeviceRef DRef1,
                        __dpctl_keep const DPCTLSyclDeviceRef DRef2)
 {
-<<<<<<< HEAD
-    if (!(DevRef1 && DevRef2))
-        // \todo handle error
-        return false;
-    return (*unwrap(DevRef1) == *unwrap(DevRef2));
-}
-
-bool DPCTLDevice_GetSubGroupIndependentForwardProgress(
-    __dpctl_keep const DPCTLSyclDeviceRef DRef)
-{
-    bool SubGroupProgress = false;
-    auto D = unwrap(DRef);
-    if (D) {
-        try {
-            SubGroupProgress = D->get_info<
-                info::device::sub_group_independent_forward_progress>();
-=======
     // Note: DPCPP does not yet support device equality of the form:
     // *unwrap(DevRef1) == *unwrap(DevRef2). Till DPCPP is fixed we use the
     // custom equality checker implemented inside DPCTLDeviceMgr.
@@ -397,13 +380,28 @@
     if (D) {
         try {
             hasAspect = D->has(DPCTL_DPCTLAspectTypeToSyclAspect(AT));
->>>>>>> 5db1d6f8
-        } catch (runtime_error const &re) {
-            // \todo log error
-            std::cerr << re.what() << '\n';
-        }
-    }
-<<<<<<< HEAD
+        } catch (runtime_error const &re) {
+            // \todo log error
+            std::cerr << re.what() << '\n';
+        }
+    }
+    return hasAspect;
+}
+
+bool DPCTLDevice_GetSubGroupIndependentForwardProgress(
+    __dpctl_keep const DPCTLSyclDeviceRef DRef)
+{
+    bool SubGroupProgress = false;
+    auto D = unwrap(DRef);
+    if (D) {
+        try {
+            SubGroupProgress = D->get_info<
+                info::device::sub_group_independent_forward_progress>();
+        } catch (runtime_error const &re) {
+            // \todo log error
+            std::cerr << re.what() << '\n';
+        }
+    }
     return SubGroupProgress;
 }
 
@@ -422,7 +420,4 @@
         }
     }
     return vector_width_char;
-=======
-    return hasAspect;
->>>>>>> 5db1d6f8
 }