//===- dpctl_sycl_enum_types.h - C API enums for few sycl enum   -*-C++-*- ===//
//
//                      Data Parallel Control (dpCtl)
//
// Copyright 2020-2021 Intel Corporation
//
// Licensed under the Apache License, Version 2.0 (the "License");
// you may not use this file except in compliance with the License.
// You may obtain a copy of the License at
//
//    http://www.apache.org/licenses/LICENSE-2.0
//
// Unless required by applicable law or agreed to in writing, software
// distributed under the License is distributed on an "AS IS" BASIS,
// WITHOUT WARRANTIES OR CONDITIONS OF ANY KIND, either express or implied.
// See the License for the specific language governing permissions and
// limitations under the License.
//
//===----------------------------------------------------------------------===//
///
/// \file
/// This header defines dpCtl specficif enum types that wrap corresponding Sycl
/// enum classes. These enums are defined primarily so that Python extensions
/// that use DPCTL do not have to include Sycl headers directly.
///
//===----------------------------------------------------------------------===//

#pragma once

#include "Support/ExternC.h"

DPCTL_C_EXTERN_C_BEGIN

/*!
 * @brief Redefinition of DPC++-specific Sycl backend types.
 *
 */
enum DPCTLSyclBackendType
{
    // clang-format off
    DPCTL_CUDA            = 1 << 13,
    DPCTL_HOST            = 1 << 14,
    DPCTL_LEVEL_ZERO      = 1 << 15,
    DPCTL_OPENCL          = 1 << 16,
    DPCTL_UNKNOWN_BACKEND = 0,
    DPCTL_ALL_BACKENDS    = ((1<<10)-1) << 7
    // clang-format on
};

/*!
 * @brief DPCTL device types that are equivalent to Sycl's device_type.
 *
 */
enum DPCTLSyclDeviceType
{
    // Note: before adding new values here look at DPCTLSyclBackendType enum.
    // The values should not overlap.

    // clang-format off
    DPCTL_ACCELERATOR    = 1 << 1,
    DPCTL_AUTOMATIC      = 1 << 2,
    DPCTL_CPU            = 1 << 3,
    DPCTL_CUSTOM         = 1 << 4,
    DPCTL_GPU            = 1 << 5,
    DPCTL_HOST_DEVICE    = 1 << 6,
    DPCTL_ALL            = (1 << 7) -1 ,
    DPCTL_UNKNOWN_DEVICE = 0
    // clang-format on
};

/*!
 * @brief Supported types for kernel arguments to be passed to a Sycl kernel
 * using DPCTL.
 *
 * \todo Add support for sycl::buffer
 *
 */
typedef enum
{
    DPCTL_CHAR,
    DPCTL_SIGNED_CHAR,
    DPCTL_UNSIGNED_CHAR,
    DPCTL_SHORT,
    DPCTL_INT,
    DPCTL_UNSIGNED_INT,
    DPCTL_UNSIGNED_INT8,
    DPCTL_LONG,
    DPCTL_UNSIGNED_LONG,
    DPCTL_LONG_LONG,
    DPCTL_UNSIGNED_LONG_LONG,
    DPCTL_SIZE_T,
    DPCTL_FLOAT,
    DPCTL_DOUBLE,
    DPCTL_LONG_DOUBLE,
    DPCTL_VOID_PTR
} DPCTLKernelArgType;

/*!
<<<<<<< HEAD
 * @brief DPCTL device has an associated set of aspects which identify
 * characteristics of the device.
 *
 */
enum DPCTLSyclAspectType
{
    cpu,
    gpu,
    accelerator,
    custom,
    emulated,
    host_debuggable,
    fp16,
    fp64,
    atomic64,
    image,
    online_compiler,
    online_linker,
    queue_profiling,
    usm_device_allocations,
    usm_host_allocations,
    usm_atomic_host_allocations,
    usm_shared_allocations,
    usm_atomic_shared_allocations,
    usm_system_allocations
};
=======
 * @brief Enums to depict the properties that can be passed to a sycl::queue
 * constructor.
 *
 */
typedef enum
{
    // clang-format off
    DPCTL_ENABLE_PROFILING = 1 << 1,
    DPCTL_IN_ORDER         = 1 << 2
    // clang-format on
} DPCTLQueuePropertyType;
>>>>>>> a0495d44

DPCTL_C_EXTERN_C_END<|MERGE_RESOLUTION|>--- conflicted
+++ resolved
@@ -96,7 +96,6 @@
 } DPCTLKernelArgType;
 
 /*!
-<<<<<<< HEAD
  * @brief DPCTL device has an associated set of aspects which identify
  * characteristics of the device.
  *
@@ -123,7 +122,8 @@
     usm_atomic_shared_allocations,
     usm_system_allocations
 };
-=======
+
+/*!
  * @brief Enums to depict the properties that can be passed to a sycl::queue
  * constructor.
  *
@@ -135,6 +135,5 @@
     DPCTL_IN_ORDER         = 1 << 2
     // clang-format on
 } DPCTLQueuePropertyType;
->>>>>>> a0495d44
 
 DPCTL_C_EXTERN_C_END