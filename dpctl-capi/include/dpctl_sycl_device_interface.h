//===----- dpctl_sycl_device_interface.h - C API for sycl::device -*-C++-*- ==//
//
//                      Data Parallel Control (dpCtl)
//
// Copyright 2020-2021 Intel Corporation
//
// Licensed under the Apache License, Version 2.0 (the "License");
// you may not use this file except in compliance with the License.
// You may obtain a copy of the License at
//
//    http://www.apache.org/licenses/LICENSE-2.0
//
// Unless required by applicable law or agreed to in writing, software
// distributed under the License is distributed on an "AS IS" BASIS,
// WITHOUT WARRANTIES OR CONDITIONS OF ANY KIND, either express or implied.
// See the License for the specific language governing permissions and
// limitations under the License.
//
//===----------------------------------------------------------------------===//
///
/// \file
/// This header declares a C interface to sycl::device. Not all of the device
/// API is exposed, only the bits needed in other places like context and queue
/// interfaces.
///
//===----------------------------------------------------------------------===//

#pragma once

#include "Support/DllExport.h"
#include "Support/ExternC.h"
#include "Support/MemOwnershipAttrs.h"
#include "dpctl_data_types.h"
#include "dpctl_sycl_enum_types.h"
#include "dpctl_sycl_types.h"

DPCTL_C_EXTERN_C_BEGIN

/*!
 * @brief Returns a copy of the DPCTLSyclDeviceRef object.
 *
 * @param    DRef           DPCTLSyclDeviceRef object to be copied.
 * @return   A new DPCTLSyclDeviceRef created by copying the passed in
 * DPCTLSyclDeviceRef object.
 */
DPCTL_API
__dpctl_give DPCTLSyclDeviceRef
DPCTLDevice_Copy(__dpctl_keep const DPCTLSyclDeviceRef DRef);

/*!
 * @brief Returns a new DPCTLSyclDeviceRef opaque object wrapping a SYCL device
 * instance as a host device.
 *
 * @return   An opaque pointer to the host SYCL device.
 */
DPCTL_API
__dpctl_give DPCTLSyclDeviceRef DPCTLDevice_Create();

/*!
 * @brief Returns a new DPCTLSyclDeviceRef opaque object created using the
 * provided device_selector.
 *
 * @param    DSRef          An opaque pointer to a SYCL device_selector.
 * @return   Returns an opaque pointer to a SYCL device created using the
 *           device_selector, if the requested device could not be created a
 *           nullptr is returned.
 */
DPCTL_API
__dpctl_give DPCTLSyclDeviceRef DPCTLDevice_CreateFromSelector(
    __dpctl_keep const DPCTLSyclDeviceSelectorRef DSRef);

/*!
 * @brief Deletes a DPCTLSyclDeviceRef pointer after casting to to sycl::device.
 *
 * @param    DRef           The DPCTLSyclDeviceRef pointer to be freed.
 */
DPCTL_API
void DPCTLDevice_Delete(__dpctl_take DPCTLSyclDeviceRef DRef);

/*!
 * @brief Returns true if this SYCL device is an OpenCL device and the device
 * type is sycl::info::device_type::accelerator.
 *
 * @param    DRef           Opaque pointer to a sycl::device
 * @return   True if the device type is an accelerator, else False.
 */
DPCTL_API
bool DPCTLDevice_IsAccelerator(__dpctl_keep const DPCTLSyclDeviceRef DRef);

/*!
 * @brief Returns true if this SYCL device is an OpenCL device and the device
 * type is sycl::info::device_type::cpu.
 *
 * @param    DRef           Opaque pointer to a sycl::device
 * @return   True if the device type is a cpu, else False.
 */
DPCTL_API
bool DPCTLDevice_IsCPU(__dpctl_keep const DPCTLSyclDeviceRef DRef);

/*!
 * @brief Returns true if this SYCL device is an OpenCL device and the device
 * type is sycl::info::device_type::gpu.
 *
 * @param    DRef           Opaque pointer to a sycl::device
 * @return    True if the device type is a gpu, else False.
 */
DPCTL_API
bool DPCTLDevice_IsGPU(__dpctl_keep const DPCTLSyclDeviceRef DRef);

/*!
 * @brief Returns true if this SYCL device is a host device.
 *
 * @param    DRef           Opaque pointer to a sycl::device
 * @return   True if the device is a host device, else False.
 */
DPCTL_API
bool DPCTLDevice_IsHost(__dpctl_keep const DPCTLSyclDeviceRef DRef);

/*!
 * @brief Returns the backend for the device.
 *
 * @param    DRef           Opaque pointer to a sycl::device
 * @return   A DPCTLSyclBackendType enum value representing the sycl::backend
 * for the device.
 */
DPCTL_API
DPCTLSyclBackendType
DPCTLDevice_GetBackend(__dpctl_keep const DPCTLSyclDeviceRef DRef);

/*!
 * @brief Returns the DPCTLSyclDeviceType enum value for the DPCTLSyclDeviceRef
 * argument.
 *
 * @param    DRef           Opaque pointer to a sycl::device
 * @return   The DPCTLSyclDeviceType value corresponding to the device.
 */
DPCTL_API
DPCTLSyclDeviceType
DPCTLDevice_GetDeviceType(__dpctl_keep const DPCTLSyclDeviceRef DRef);

/*!
 * @brief Returns the OpenCL software driver version as a C string.
 *
 * @param    DRef           Opaque pointer to a sycl::device
 * @return   A C string in the form major_number.minor.number that corresponds
 *           to the OpenCL driver version if this is a OpenCL device.
 */
DPCTL_API
__dpctl_give const char *
DPCTLDevice_GetDriverInfo(__dpctl_keep const DPCTLSyclDeviceRef DRef);

/*!
 * @brief Wrapper over device.get_info<info::device::max_compute_units>().
 *
 * @param    DRef           Opaque pointer to a sycl::device
 * @return   Returns the valid result if device exists else returns 0.
 */
DPCTL_API
uint32_t
DPCTLDevice_GetMaxComputeUnits(__dpctl_keep const DPCTLSyclDeviceRef DRef);

/*!
 * @brief Wrapper for get_info<info::device::max_work_item_dimensions>().
 *
 * @param    DRef           Opaque pointer to a sycl::device
 * @return   Returns the valid result if device exists else returns 0.
 */
DPCTL_API
uint32_t
DPCTLDevice_GetMaxWorkItemDims(__dpctl_keep const DPCTLSyclDeviceRef DRef);

/*!
 * @brief Wrapper for get_info<info::device::max_work_item_sizes>().
 *
 * @param    DRef           Opaque pointer to a sycl::device
 * @return   Returns the valid result if device exists else returns NULL.
 */
DPCTL_API
__dpctl_keep size_t *
DPCTLDevice_GetMaxWorkItemSizes(__dpctl_keep const DPCTLSyclDeviceRef DRef);

/*!
 * @brief Wrapper for get_info<info::device::max_work_group_size>().
 *
 * @param    DRef           Opaque pointer to a sycl::device
 * @return   Returns the valid result if device exists else returns 0.
 */
DPCTL_API
size_t
DPCTLDevice_GetMaxWorkGroupSize(__dpctl_keep const DPCTLSyclDeviceRef DRef);

/*!
 * @brief Wrapper over device.get_info<info::device::max_num_sub_groups>.
 *
 * @param    DRef           Opaque pointer to a sycl::device
 * @return   Returns the valid result if device exists else returns 0.
 */
DPCTL_API
uint32_t
DPCTLDevice_GetMaxNumSubGroups(__dpctl_keep const DPCTLSyclDeviceRef DRef);

/*!
 * @brief Returns the sycl::platform for the device as DPCTLSyclPlatformRef
 * opaque pointer.
 *
 * @param    DRef           Opaque pointer to a sycl::device
 * @return   An opaque pointer to the sycl::platform for the device.
 */
DPCTL_API
__dpctl_give DPCTLSyclPlatformRef
DPCTLDevice_GetPlatform(__dpctl_keep const DPCTLSyclDeviceRef DRef);

/*!
 * @brief Wrapper over
 * device.get_info<info::device::aspect::int64_base_atomics>.
 *
 * @param    DRef           Opaque pointer to a sycl::device
 * @return   Returns true if device has int64_base_atomics else returns false.
 */
DPCTL_API
bool DPCTLDevice_HasInt64BaseAtomics(
    __dpctl_keep const DPCTLSyclDeviceRef DRef);

/*!
 * @brief Wrapper over
 * device.get_info<info::device::aspect::int64_extended_atomics>.
 *
 * @param    DRef           Opaque pointer to a sycl::device
 * @return   Returns true if device has int64_extended_atomics else returns
 * false.
 */
DPCTL_API
bool DPCTLDevice_HasInt64ExtendedAtomics(
    __dpctl_keep const DPCTLSyclDeviceRef DRef);

/*!
 * @brief Returns a C string for the device name.
 *
 * @param    DRef           Opaque pointer to a sycl::device
 * @return   A C string containing the OpenCL device name.
 */
DPCTL_API
__dpctl_give const char *
DPCTLDevice_GetName(__dpctl_keep const DPCTLSyclDeviceRef DRef);

/*!
 * @brief Returns a C string corresponding to the vendor name.
 *
 * @param    DRef           Opaque pointer to a sycl::device
 * @return    A C string containing the OpenCL device vendor name.
 */
DPCTL_API
__dpctl_give const char *
DPCTLDevice_GetVendorName(__dpctl_keep const DPCTLSyclDeviceRef DRef);

/*!
 * @brief Returns True if the device and the host share a unified memory
 * subsystem, else returns False.
 *
 * @param    DRef           Opaque pointer to a sycl::device
 * @return   Boolean indicating if the device shares a unified memory subsystem
 * with the host.
 */
DPCTL_API
bool DPCTLDevice_IsHostUnifiedMemory(
    __dpctl_keep const DPCTLSyclDeviceRef DRef);

/*!
 * @brief Checks if two DPCTLSyclDeviceRef objects point to the same
 * sycl::device.
 *
 * @param    DevRef1       First opaque pointer to a sycl device.
 * @param    DevRef2       Second opaque pointer to a sycl device.
 * @return   True if the underlying sycl::device are same, false otherwise.
 */
DPCTL_API
<<<<<<< HEAD
bool DPCTLDevice_AreEq(__dpctl_keep const DPCTLSyclDeviceRef DevRef1,
                       __dpctl_keep const DPCTLSyclDeviceRef DevRef2);
=======
bool DPCTLDevice_AreEq(__dpctl_keep const DPCTLSyclDeviceRef DRef1,
                       __dpctl_keep const DPCTLSyclDeviceRef DRef2);
>>>>>>> 1bbd797b

DPCTL_C_EXTERN_C_END<|MERGE_RESOLUTION|>--- conflicted
+++ resolved
@@ -269,17 +269,12 @@
  * @brief Checks if two DPCTLSyclDeviceRef objects point to the same
  * sycl::device.
  *
- * @param    DevRef1       First opaque pointer to a sycl device.
- * @param    DevRef2       Second opaque pointer to a sycl device.
+ * @param    DRef1         First opaque pointer to a sycl device.
+ * @param    DRef2         Second opaque pointer to a sycl device.
  * @return   True if the underlying sycl::device are same, false otherwise.
  */
 DPCTL_API
-<<<<<<< HEAD
-bool DPCTLDevice_AreEq(__dpctl_keep const DPCTLSyclDeviceRef DevRef1,
-                       __dpctl_keep const DPCTLSyclDeviceRef DevRef2);
-=======
 bool DPCTLDevice_AreEq(__dpctl_keep const DPCTLSyclDeviceRef DRef1,
                        __dpctl_keep const DPCTLSyclDeviceRef DRef2);
->>>>>>> 1bbd797b
 
 DPCTL_C_EXTERN_C_END