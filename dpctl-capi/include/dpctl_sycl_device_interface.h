//===----- dpctl_sycl_device_interface.h - C API for sycl::device -*-C++-*- ==//
//
//                      Data Parallel Control (dpCtl)
//
// Copyright 2020-2021 Intel Corporation
//
// Licensed under the Apache License, Version 2.0 (the "License");
// you may not use this file except in compliance with the License.
// You may obtain a copy of the License at
//
//    http://www.apache.org/licenses/LICENSE-2.0
//
// Unless required by applicable law or agreed to in writing, software
// distributed under the License is distributed on an "AS IS" BASIS,
// WITHOUT WARRANTIES OR CONDITIONS OF ANY KIND, either express or implied.
// See the License for the specific language governing permissions and
// limitations under the License.
//
//===----------------------------------------------------------------------===//
///
/// \file
/// This header declares a C interface to sycl::device. Not all of the device
/// API is exposed, only the bits needed in other places like context and queue
/// interfaces.
///
//===----------------------------------------------------------------------===//

#pragma once

#include "Support/DllExport.h"
#include "Support/ExternC.h"
#include "Support/MemOwnershipAttrs.h"
#include "dpctl_data_types.h"
#include "dpctl_sycl_device_manager.h"
#include "dpctl_sycl_enum_types.h"
#include "dpctl_sycl_types.h"
#include <vector>

DPCTL_C_EXTERN_C_BEGIN

/*!
 * @brief Returns a copy of the DPCTLSyclDeviceRef object.
 *
 * @param    DRef           DPCTLSyclDeviceRef object to be copied.
 * @return   A new DPCTLSyclDeviceRef created by copying the passed in
 * DPCTLSyclDeviceRef object.
 */
DPCTL_API
__dpctl_give DPCTLSyclDeviceRef
DPCTLDevice_Copy(__dpctl_keep const DPCTLSyclDeviceRef DRef);

/*!
 * @brief Returns a new DPCTLSyclDeviceRef opaque object wrapping a SYCL device
 * instance as a host device.
 *
 * @return   An opaque pointer to the host SYCL device.
 */
DPCTL_API
__dpctl_give DPCTLSyclDeviceRef DPCTLDevice_Create();

/*!
 * @brief Returns a new DPCTLSyclDeviceRef opaque object created using the
 * provided device_selector.
 *
 * @param    DSRef          An opaque pointer to a SYCL device_selector.
 * @return   Returns an opaque pointer to a SYCL device created using the
 *           device_selector, if the requested device could not be created a
 *           nullptr is returned.
 */
DPCTL_API
__dpctl_give DPCTLSyclDeviceRef DPCTLDevice_CreateFromSelector(
    __dpctl_keep const DPCTLSyclDeviceSelectorRef DSRef);

/*!
 * @brief Deletes a DPCTLSyclDeviceRef pointer after casting to to sycl::device.
 *
 * @param    DRef           The DPCTLSyclDeviceRef pointer to be freed.
 */
DPCTL_API
void DPCTLDevice_Delete(__dpctl_take DPCTLSyclDeviceRef DRef);

/*!
 * @brief Returns true if this SYCL device is an OpenCL device and the device
 * type is sycl::info::device_type::accelerator.
 *
 * @param    DRef           Opaque pointer to a sycl::device
 * @return   True if the device type is an accelerator, else False.
 */
DPCTL_API
bool DPCTLDevice_IsAccelerator(__dpctl_keep const DPCTLSyclDeviceRef DRef);

/*!
 * @brief Returns true if this SYCL device is an OpenCL device and the device
 * type is sycl::info::device_type::cpu.
 *
 * @param    DRef           Opaque pointer to a sycl::device
 * @return   True if the device type is a cpu, else False.
 */
DPCTL_API
bool DPCTLDevice_IsCPU(__dpctl_keep const DPCTLSyclDeviceRef DRef);

/*!
 * @brief Returns true if this SYCL device is an OpenCL device and the device
 * type is sycl::info::device_type::gpu.
 *
 * @param    DRef           Opaque pointer to a sycl::device
 * @return    True if the device type is a gpu, else False.
 */
DPCTL_API
bool DPCTLDevice_IsGPU(__dpctl_keep const DPCTLSyclDeviceRef DRef);

/*!
 * @brief Returns true if this SYCL device is a host device.
 *
 * @param    DRef           Opaque pointer to a sycl::device
 * @return   True if the device is a host device, else False.
 */
DPCTL_API
bool DPCTLDevice_IsHost(__dpctl_keep const DPCTLSyclDeviceRef DRef);

/*!
 * @brief Returns the backend for the device.
 *
 * @param    DRef           Opaque pointer to a sycl::device
 * @return   A DPCTLSyclBackendType enum value representing the sycl::backend
 * for the device.
 */
DPCTL_API
DPCTLSyclBackendType
DPCTLDevice_GetBackend(__dpctl_keep const DPCTLSyclDeviceRef DRef);

/*!
 * @brief Returns the DPCTLSyclDeviceType enum value for the DPCTLSyclDeviceRef
 * argument.
 *
 * @param    DRef           Opaque pointer to a sycl::device
 * @return   The DPCTLSyclDeviceType value corresponding to the device.
 */
DPCTL_API
DPCTLSyclDeviceType
DPCTLDevice_GetDeviceType(__dpctl_keep const DPCTLSyclDeviceRef DRef);

/*!
 * @brief Returns the OpenCL software driver version as a C string.
 *
 * @param    DRef           Opaque pointer to a sycl::device
 * @return   A C string in the form major_number.minor.number that corresponds
 *           to the OpenCL driver version if this is a OpenCL device.
 */
DPCTL_API
__dpctl_give const char *
DPCTLDevice_GetDriverInfo(__dpctl_keep const DPCTLSyclDeviceRef DRef);

/*!
 * @brief Wrapper over device.get_info<info::device::max_compute_units>().
 *
 * @param    DRef           Opaque pointer to a sycl::device
 * @return   Returns the valid result if device exists else returns 0.
 */
DPCTL_API
uint32_t
DPCTLDevice_GetMaxComputeUnits(__dpctl_keep const DPCTLSyclDeviceRef DRef);

/*!
 * @brief Wrapper for get_info<info::device::max_work_item_dimensions>().
 *
 * @param    DRef           Opaque pointer to a sycl::device
 * @return   Returns the valid result if device exists else returns 0.
 */
DPCTL_API
uint32_t
DPCTLDevice_GetMaxWorkItemDims(__dpctl_keep const DPCTLSyclDeviceRef DRef);

/*!
 * @brief Wrapper for get_info<info::device::max_work_item_sizes>().
 *
 * @param    DRef           Opaque pointer to a sycl::device
 * @return   Returns the valid result if device exists else returns NULL.
 */
DPCTL_API
__dpctl_keep size_t *
DPCTLDevice_GetMaxWorkItemSizes(__dpctl_keep const DPCTLSyclDeviceRef DRef);

/*!
 * @brief Wrapper for get_info<info::device::max_work_group_size>().
 *
 * @param    DRef           Opaque pointer to a sycl::device
 * @return   Returns the valid result if device exists else returns 0.
 */
DPCTL_API
size_t
DPCTLDevice_GetMaxWorkGroupSize(__dpctl_keep const DPCTLSyclDeviceRef DRef);

/*!
 * @brief Wrapper over device.get_info<info::device::max_num_sub_groups>.
 *
 * @param    DRef           Opaque pointer to a sycl::device
 * @return   Returns the valid result if device exists else returns 0.
 */
DPCTL_API
uint32_t
DPCTLDevice_GetMaxNumSubGroups(__dpctl_keep const DPCTLSyclDeviceRef DRef);

/*!
 * @brief Returns the sycl::platform for the device as DPCTLSyclPlatformRef
 * opaque pointer.
 *
 * @param    DRef           Opaque pointer to a sycl::device
 * @return   An opaque pointer to the sycl::platform for the device.
 */
DPCTL_API
__dpctl_give DPCTLSyclPlatformRef
DPCTLDevice_GetPlatform(__dpctl_keep const DPCTLSyclDeviceRef DRef);

/*!
 * @brief Returns a C string for the device name.
 *
 * @param    DRef           Opaque pointer to a sycl::device
 * @return   A C string containing the OpenCL device name.
 */
DPCTL_API
__dpctl_give const char *
DPCTLDevice_GetName(__dpctl_keep const DPCTLSyclDeviceRef DRef);

/*!
 * @brief Returns a C string corresponding to the vendor name.
 *
 * @param    DRef           Opaque pointer to a sycl::device
 * @return    A C string containing the OpenCL device vendor name.
 */
DPCTL_API
__dpctl_give const char *
DPCTLDevice_GetVendorName(__dpctl_keep const DPCTLSyclDeviceRef DRef);

/*!
 * @brief Returns True if the device and the host share a unified memory
 * subsystem, else returns False.
 *
 * @param    DRef           Opaque pointer to a sycl::device
 * @return   Boolean indicating if the device shares a unified memory subsystem
 * with the host.
 */
DPCTL_API
bool DPCTLDevice_IsHostUnifiedMemory(
    __dpctl_keep const DPCTLSyclDeviceRef DRef);

/*!
 * @brief Checks if two DPCTLSyclDeviceRef objects point to the same
 * sycl::device.
 *
 * @param    DRef1         First opaque pointer to a sycl device.
 * @param    DRef2         Second opaque pointer to a sycl device.
 * @return   True if the underlying sycl::device are same, false otherwise.
 */
DPCTL_API
bool DPCTLDevice_AreEq(__dpctl_keep const DPCTLSyclDeviceRef DevRef1,
                       __dpctl_keep const DPCTLSyclDeviceRef DevRef2);

/*!
 * @brief Checks if device has aspect.
 *
 * @param    DRef       Opaque pointer to a sycl::device
 * @param    AT         DPCTLSyclAspectType of device::aspect.
 * @return   True if sycl::device has device::aspect, else false.
 */
DPCTL_API
bool DPCTLDevice_HasAspect(__dpctl_keep const DPCTLSyclDeviceRef DRef,
                           DPCTLSyclAspectType AT);

<<<<<<< HEAD
/*!
 * @brief Returns a vector of sub devices
 * partitioned from this SYCL device based on the count parameter. The returned
 * vector contains as many sub devices as can be created such that each sub
 * device contains count compute units. If the device’s total number of compute
 * units is not evenly divided by count, then the remaining compute units are
 * not included in any of the sub devices.
 *
 * @param    DRef         Opaque pointer to a sycl::device
 * @param    count        Count compute units that need to contains in
 * subdevices
 * @return   A #DPCTLDeviceVectorRef containing #DPCTLSyclDeviceRef objects
 */
DPCTL_API
__dpctl_give DPCTLDeviceVectorRef
DPCTLDevice_CreateSubDevicesEqually(__dpctl_keep const DPCTLSyclDeviceRef DRef,
                                    size_t count);

/*!
 * @brief Returns a vector of sub devices
 * partitioned from this SYCL device based on the counts parameter. For each
 * non-zero value M in the counts vector, a sub device with M compute units
 * is created.
 *
 * @param    DRef         Opaque pointer to a sycl::device
 * @param    counts       Array with count compute units
 * that need to contains in subdevices
 * @param    ncounts      Number of counts
 * @return   A #DPCTLDeviceVectorRef containing #DPCTLSyclDeviceRef objects
 */
DPCTL_API
__dpctl_give DPCTLDeviceVectorRef
DPCTLDevice_CreateSubDevicesByCounts(__dpctl_keep const DPCTLSyclDeviceRef DRef,
                                     __dpctl_keep size_t *counts,
                                     size_t ncounts);

/*!
 * @brief Returns a vector of sub devices
 * partitioned from this SYCL device by affinity domain based on the domain
 * parameter.
 *
 * @param    DRef         Opaque pointer to a sycl::device
 * @param    DPCTLPartitionAffinityDomainType DPCTLPartitionAffinityDomainType
 * of sycl::info::partition_affinity_domain
 * @return   A #DPCTLDeviceVectorRef containing #DPCTLSyclDeviceRef objects
 */
DPCTL_API
__dpctl_give DPCTLDeviceVectorRef DPCTLDevice_CreateSubDevicesByAffinity(
    __dpctl_keep const DPCTLSyclDeviceRef DRef,
    DPCTLPartitionAffinityDomainType PartitionAffinityDomainTy);

DPCTL_C_EXTERN_C_END
=======
DPCTL_C_EXTERN_C_END

/*!
 * @brief Wrapper over
 * device.get_info<info::device::sub_group_independent_forward_progress>.
 *
 * @param    DRef           Opaque pointer to a sycl::device
 * @return   Returns true if the device supports independent forward progress of
 * sub-groups with respect to other sub-groups in the same work-group.
 */
DPCTL_API
bool DPCTLDevice_GetSubGroupIndependentForwardProgress(
    __dpctl_keep const DPCTLSyclDeviceRef DRef);

/*!
 * @brief Wrapper over
 * device.get_info<info::device::preferred_vector_width_char>.
 *
 * @param    DRef           Opaque pointer to a sycl::device
 * @return   Returns the preferred native vector width size for built-in scalar
 * types that can be put into vectors.
 */
DPCTL_API
uint32_t DPCTLDevice_GetPreferredVectorWidthChar(
    __dpctl_keep const DPCTLSyclDeviceRef DRef);

/*!
 * @brief Wrapper over
 * device.get_info<info::device::preferred_vector_width_short>.
 *
 * @param    DRef           Opaque pointer to a sycl::device
 * @return   Returns the preferred native vector width size for built-in scalar
 * types that can be put into vectors.
 */
DPCTL_API
uint32_t DPCTLDevice_GetPreferredVectorWidthShort(
    __dpctl_keep const DPCTLSyclDeviceRef DRef);

/*!
 * @brief Wrapper over
 * device.get_info<info::device::preferred_vector_width_int>.
 *
 * @param    DRef           Opaque pointer to a sycl::device
 * @return   Returns the preferred native vector width size for built-in scalar
 * types that can be put into vectors.
 */
DPCTL_API
uint32_t DPCTLDevice_GetPreferredVectorWidthInt(
    __dpctl_keep const DPCTLSyclDeviceRef DRef);

/*!
 * @brief Wrapper over
 * device.get_info<info::device::preferred_vector_width_long>.
 *
 * @param    DRef           Opaque pointer to a sycl::device
 * @return   Returns the preferred native vector width size for built-in scalar
 * types that can be put into vectors.
 */
DPCTL_API
uint32_t DPCTLDevice_GetPreferredVectorWidthLong(
    __dpctl_keep const DPCTLSyclDeviceRef DRef);

/*!
 * @brief Wrapper over
 * device.get_info<info::device::preferred_vector_width_float>.
 *
 * @param    DRef           Opaque pointer to a sycl::device
 * @return   Returns the preferred native vector width size for built-in scalar
 * types that can be put into vectors.
 */
DPCTL_API
uint32_t DPCTLDevice_GetPreferredVectorWidthFloat(
    __dpctl_keep const DPCTLSyclDeviceRef DRef);

/*!
 * @brief Wrapper over
 * device.get_info<info::device::preferred_vector_width_double>.
 *
 * @param    DRef           Opaque pointer to a sycl::device
 * @return   Returns the preferred native vector width size for built-in scalar
 * types that can be put into vectors.
 */
DPCTL_API
uint32_t DPCTLDevice_GetPreferredVectorWidthDouble(
    __dpctl_keep const DPCTLSyclDeviceRef DRef);

/*!
 * @brief Wrapper over
 * device.get_info<info::device::preferred_vector_width_half>.
 *
 * @param    DRef           Opaque pointer to a sycl::device
 * @return   Returns the preferred native vector width size for built-in scalar
 * types that can be put into vectors.
 */
DPCTL_API
uint32_t DPCTLDevice_GetPreferredVectorWidthHalf(
    __dpctl_keep const DPCTLSyclDeviceRef DRef);
>>>>>>> a0042210
<|MERGE_RESOLUTION|>--- conflicted
+++ resolved
@@ -267,7 +267,6 @@
 bool DPCTLDevice_HasAspect(__dpctl_keep const DPCTLSyclDeviceRef DRef,
                            DPCTLSyclAspectType AT);
 
-<<<<<<< HEAD
 /*!
  * @brief Returns a vector of sub devices
  * partitioned from this SYCL device based on the count parameter. The returned
@@ -320,8 +319,6 @@
     DPCTLPartitionAffinityDomainType PartitionAffinityDomainTy);
 
 DPCTL_C_EXTERN_C_END
-=======
-DPCTL_C_EXTERN_C_END
 
 /*!
  * @brief Wrapper over
@@ -417,5 +414,4 @@
  */
 DPCTL_API
 uint32_t DPCTLDevice_GetPreferredVectorWidthHalf(
-    __dpctl_keep const DPCTLSyclDeviceRef DRef);
->>>>>>> a0042210
+    __dpctl_keep const DPCTLSyclDeviceRef DRef);