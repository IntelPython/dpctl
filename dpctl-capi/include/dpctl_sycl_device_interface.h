//===----- dpctl_sycl_device_interface.h - C API for sycl::device -*-C++-*- ==//
//
//                      Data Parallel Control (dpCtl)
//
// Copyright 2020-2021 Intel Corporation
//
// Licensed under the Apache License, Version 2.0 (the "License");
// you may not use this file except in compliance with the License.
// You may obtain a copy of the License at
//
//    http://www.apache.org/licenses/LICENSE-2.0
//
// Unless required by applicable law or agreed to in writing, software
// distributed under the License is distributed on an "AS IS" BASIS,
// WITHOUT WARRANTIES OR CONDITIONS OF ANY KIND, either express or implied.
// See the License for the specific language governing permissions and
// limitations under the License.
//
//===----------------------------------------------------------------------===//
///
/// \file
/// This header declares a C interface to sycl::device. Not all of the device
/// API is exposed, only the bits needed in other places like context and queue
/// interfaces.
///
//===----------------------------------------------------------------------===//

#pragma once

#include "Support/DllExport.h"
#include "Support/ExternC.h"
#include "Support/MemOwnershipAttrs.h"
#include "dpctl_data_types.h"
#include "dpctl_sycl_enum_types.h"
#include "dpctl_sycl_types.h"

DPCTL_C_EXTERN_C_BEGIN

/*!
 * @brief Returns a copy of the DPCTLSyclDeviceRef object.
 *
 * @param    DRef           DPCTLSyclDeviceRef object to be copied.
 * @return   A new DPCTLSyclDeviceRef created by copying the passed in
 * DPCTLSyclDeviceRef object.
 */
DPCTL_API
__dpctl_give DPCTLSyclDeviceRef
DPCTLDevice_Copy(__dpctl_keep const DPCTLSyclDeviceRef DRef);

/*!
 * @brief Returns a new DPCTLSyclDeviceRef opaque object wrapping a SYCL device
 * instance as a host device.
 *
 * @return   An opaque pointer to the host SYCL device.
 */
DPCTL_API
__dpctl_give DPCTLSyclDeviceRef DPCTLDevice_Create();

/*!
 * @brief Returns a new DPCTLSyclDeviceRef opaque object created using the
 * provided device_selector.
 *
 * @param    DSRef          An opaque pointer to a SYCL device_selector.
 * @return   Returns an opaque pointer to a SYCL device created using the
 *           device_selector, if the requested device could not be created a
 *           nullptr is returned.
 */
DPCTL_API
__dpctl_give DPCTLSyclDeviceRef DPCTLDevice_CreateFromSelector(
    __dpctl_keep const DPCTLSyclDeviceSelectorRef DSRef);

/*!
 * @brief Deletes a DPCTLSyclDeviceRef pointer after casting to to sycl::device.
 *
 * @param    DRef           The DPCTLSyclDeviceRef pointer to be freed.
 */
DPCTL_API
void DPCTLDevice_Delete(__dpctl_take DPCTLSyclDeviceRef DRef);

/*!
 * @brief Returns true if this SYCL device is an OpenCL device and the device
 * type is sycl::info::device_type::accelerator.
 *
 * @param    DRef           Opaque pointer to a sycl::device
 * @return   True if the device type is an accelerator, else False.
 */
DPCTL_API
bool DPCTLDevice_IsAccelerator(__dpctl_keep const DPCTLSyclDeviceRef DRef);

/*!
 * @brief Returns true if this SYCL device is an OpenCL device and the device
 * type is sycl::info::device_type::cpu.
 *
 * @param    DRef           Opaque pointer to a sycl::device
 * @return   True if the device type is a cpu, else False.
 */
DPCTL_API
bool DPCTLDevice_IsCPU(__dpctl_keep const DPCTLSyclDeviceRef DRef);

/*!
 * @brief Returns true if this SYCL device is an OpenCL device and the device
 * type is sycl::info::device_type::gpu.
 *
 * @param    DRef           Opaque pointer to a sycl::device
 * @return    True if the device type is a gpu, else False.
 */
DPCTL_API
bool DPCTLDevice_IsGPU(__dpctl_keep const DPCTLSyclDeviceRef DRef);

/*!
 * @brief Returns true if this SYCL device is a host device.
 *
 * @param    DRef           Opaque pointer to a sycl::device
 * @return   True if the device is a host device, else False.
 */
DPCTL_API
bool DPCTLDevice_IsHost(__dpctl_keep const DPCTLSyclDeviceRef DRef);

/*!
 * @brief Returns the backend for the device.
 *
 * @param    DRef           Opaque pointer to a sycl::device
 * @return   A DPCTLSyclBackendType enum value representing the sycl::backend
 * for the device.
 */
DPCTL_API
DPCTLSyclBackendType
DPCTLDevice_GetBackend(__dpctl_keep const DPCTLSyclDeviceRef DRef);

/*!
 * @brief Returns the DPCTLSyclDeviceType enum value for the DPCTLSyclDeviceRef
 * argument.
 *
 * @param    DRef           Opaque pointer to a sycl::device
 * @return   The DPCTLSyclDeviceType value corresponding to the device.
 */
DPCTL_API
DPCTLSyclDeviceType
DPCTLDevice_GetDeviceType(__dpctl_keep const DPCTLSyclDeviceRef DRef);

/*!
 * @brief Returns the OpenCL software driver version as a C string.
 *
 * @param    DRef           Opaque pointer to a sycl::device
 * @return   A C string in the form major_number.minor.number that corresponds
 *           to the OpenCL driver version if this is a OpenCL device.
 */
DPCTL_API
__dpctl_give const char *
DPCTLDevice_GetDriverInfo(__dpctl_keep const DPCTLSyclDeviceRef DRef);

/*!
 * @brief Wrapper over device.get_info<info::device::max_compute_units>().
 *
 * @param    DRef           Opaque pointer to a sycl::device
 * @return   Returns the valid result if device exists else returns 0.
 */
DPCTL_API
uint32_t
DPCTLDevice_GetMaxComputeUnits(__dpctl_keep const DPCTLSyclDeviceRef DRef);

/*!
 * @brief Wrapper for get_info<info::device::max_work_item_dimensions>().
 *
 * @param    DRef           Opaque pointer to a sycl::device
 * @return   Returns the valid result if device exists else returns 0.
 */
DPCTL_API
uint32_t
DPCTLDevice_GetMaxWorkItemDims(__dpctl_keep const DPCTLSyclDeviceRef DRef);

/*!
 * @brief Wrapper for get_info<info::device::max_work_item_sizes>().
 *
 * @param    DRef           Opaque pointer to a sycl::device
 * @return   Returns the valid result if device exists else returns NULL.
 */
DPCTL_API
__dpctl_keep size_t *
DPCTLDevice_GetMaxWorkItemSizes(__dpctl_keep const DPCTLSyclDeviceRef DRef);

/*!
 * @brief Wrapper for get_info<info::device::max_work_group_size>().
 *
 * @param    DRef           Opaque pointer to a sycl::device
 * @return   Returns the valid result if device exists else returns 0.
 */
DPCTL_API
size_t
DPCTLDevice_GetMaxWorkGroupSize(__dpctl_keep const DPCTLSyclDeviceRef DRef);

/*!
 * @brief Wrapper over device.get_info<info::device::max_num_sub_groups>.
 *
 * @param    DRef           Opaque pointer to a sycl::device
 * @return   Returns the valid result if device exists else returns 0.
 */
DPCTL_API
uint32_t
DPCTLDevice_GetMaxNumSubGroups(__dpctl_keep const DPCTLSyclDeviceRef DRef);

/*!
 * @brief Returns the sycl::platform for the device as DPCTLSyclPlatformRef
 * opaque pointer.
 *
 * @param    DRef           Opaque pointer to a sycl::device
 * @return   An opaque pointer to the sycl::platform for the device.
 */
DPCTL_API
__dpctl_give DPCTLSyclPlatformRef
DPCTLDevice_GetPlatform(__dpctl_keep const DPCTLSyclDeviceRef DRef);

/*!
 * @brief Returns a C string for the device name.
 *
 * @param    DRef           Opaque pointer to a sycl::device
 * @return   A C string containing the OpenCL device name.
 */
DPCTL_API
__dpctl_give const char *
DPCTLDevice_GetName(__dpctl_keep const DPCTLSyclDeviceRef DRef);

/*!
 * @brief Returns a C string corresponding to the vendor name.
 *
 * @param    DRef           Opaque pointer to a sycl::device
 * @return    A C string containing the OpenCL device vendor name.
 */
DPCTL_API
__dpctl_give const char *
DPCTLDevice_GetVendorName(__dpctl_keep const DPCTLSyclDeviceRef DRef);

/*!
 * @brief Returns True if the device and the host share a unified memory
 * subsystem, else returns False.
 *
 * @param    DRef           Opaque pointer to a sycl::device
 * @return   Boolean indicating if the device shares a unified memory subsystem
 * with the host.
 */
DPCTL_API
bool DPCTLDevice_IsHostUnifiedMemory(
    __dpctl_keep const DPCTLSyclDeviceRef DRef);

/*!
 * @brief Checks if two DPCTLSyclDeviceRef objects point to the same
 * sycl::device.
 *
 * @param    DRef1         First opaque pointer to a sycl device.
 * @param    DRef2         Second opaque pointer to a sycl device.
 * @return   True if the underlying sycl::device are same, false otherwise.
 */
DPCTL_API
bool DPCTLDevice_AreEq(__dpctl_keep const DPCTLSyclDeviceRef DevRef1,
                       __dpctl_keep const DPCTLSyclDeviceRef DevRef2);

/*!
 * @brief Checks if device has aspect.
 *
 * @param    DRef       Opaque pointer to a sycl::device
 * @param    AT         DPCTLSyclAspectType of device::aspect.
 * @return   True if sycl::device has device::aspect, else false.
 */
DPCTL_API
bool DPCTLDevice_HasAspect(__dpctl_keep const DPCTLSyclDeviceRef DRef,
                           DPCTLSyclAspectType AT);

<<<<<<< HEAD
/*!
 * @brief Wrapper over
 * device.get_info<info::device::max_read_image_args>().
 *
 * @param    DRef           Opaque pointer to a sycl::device
 * @return   Returns the maximum number of simultaneous image objects that
 * can be read from by a kernel. The minimum value is 128 if the
 * SYCL device has aspect::image.
 */
DPCTL_API
uint32_t
DPCTLDevice_GetMaxReadImageArgs(__dpctl_keep const DPCTLSyclDeviceRef DRef);

/*!
 * @brief Wrapper over
 * device.get_info<info::device::max_write_image_args>().
 *
 * @param    DRef           Opaque pointer to a sycl::device
 * @return   Returns the maximum number of simultaneous image objects that
 *  can be written to by a kernel. The minimum value is 8 if the SYCL
 * device has aspect::image.
 */
DPCTL_API
uint32_t
DPCTLDevice_GetMaxWriteImageArgs(__dpctl_keep const DPCTLSyclDeviceRef DRef);

DPCTL_C_EXTERN_C_END
=======
DPCTL_C_EXTERN_C_END

/*!
 * @brief Wrapper over
 * device.get_info<info::device::sub_group_independent_forward_progress>.
 *
 * @param    DRef           Opaque pointer to a sycl::device
 * @return   Returns true if the device supports independent forward progress of
 * sub-groups with respect to other sub-groups in the same work-group.
 */
DPCTL_API
bool DPCTLDevice_GetSubGroupIndependentForwardProgress(
    __dpctl_keep const DPCTLSyclDeviceRef DRef);

/*!
 * @brief Wrapper over
 * device.get_info<info::device::preferred_vector_width_char>.
 *
 * @param    DRef           Opaque pointer to a sycl::device
 * @return   Returns the preferred native vector width size for built-in scalar
 * types that can be put into vectors.
 */
DPCTL_API
uint32_t DPCTLDevice_GetPreferredVectorWidthChar(
    __dpctl_keep const DPCTLSyclDeviceRef DRef);

/*!
 * @brief Wrapper over
 * device.get_info<info::device::preferred_vector_width_short>.
 *
 * @param    DRef           Opaque pointer to a sycl::device
 * @return   Returns the preferred native vector width size for built-in scalar
 * types that can be put into vectors.
 */
DPCTL_API
uint32_t DPCTLDevice_GetPreferredVectorWidthShort(
    __dpctl_keep const DPCTLSyclDeviceRef DRef);

/*!
 * @brief Wrapper over
 * device.get_info<info::device::preferred_vector_width_int>.
 *
 * @param    DRef           Opaque pointer to a sycl::device
 * @return   Returns the preferred native vector width size for built-in scalar
 * types that can be put into vectors.
 */
DPCTL_API
uint32_t DPCTLDevice_GetPreferredVectorWidthInt(
    __dpctl_keep const DPCTLSyclDeviceRef DRef);

/*!
 * @brief Wrapper over
 * device.get_info<info::device::preferred_vector_width_long>.
 *
 * @param    DRef           Opaque pointer to a sycl::device
 * @return   Returns the preferred native vector width size for built-in scalar
 * types that can be put into vectors.
 */
DPCTL_API
uint32_t DPCTLDevice_GetPreferredVectorWidthLong(
    __dpctl_keep const DPCTLSyclDeviceRef DRef);

/*!
 * @brief Wrapper over
 * device.get_info<info::device::preferred_vector_width_float>.
 *
 * @param    DRef           Opaque pointer to a sycl::device
 * @return   Returns the preferred native vector width size for built-in scalar
 * types that can be put into vectors.
 */
DPCTL_API
uint32_t DPCTLDevice_GetPreferredVectorWidthFloat(
    __dpctl_keep const DPCTLSyclDeviceRef DRef);

/*!
 * @brief Wrapper over
 * device.get_info<info::device::preferred_vector_width_double>.
 *
 * @param    DRef           Opaque pointer to a sycl::device
 * @return   Returns the preferred native vector width size for built-in scalar
 * types that can be put into vectors.
 */
DPCTL_API
uint32_t DPCTLDevice_GetPreferredVectorWidthDouble(
    __dpctl_keep const DPCTLSyclDeviceRef DRef);

/*!
 * @brief Wrapper over
 * device.get_info<info::device::preferred_vector_width_half>.
 *
 * @param    DRef           Opaque pointer to a sycl::device
 * @return   Returns the preferred native vector width size for built-in scalar
 * types that can be put into vectors.
 */
DPCTL_API
uint32_t DPCTLDevice_GetPreferredVectorWidthHalf(
    __dpctl_keep const DPCTLSyclDeviceRef DRef);
>>>>>>> f0ada84a
<|MERGE_RESOLUTION|>--- conflicted
+++ resolved
@@ -265,7 +265,6 @@
 bool DPCTLDevice_HasAspect(__dpctl_keep const DPCTLSyclDeviceRef DRef,
                            DPCTLSyclAspectType AT);
 
-<<<<<<< HEAD
 /*!
  * @brief Wrapper over
  * device.get_info<info::device::max_read_image_args>().
@@ -293,8 +292,6 @@
 DPCTLDevice_GetMaxWriteImageArgs(__dpctl_keep const DPCTLSyclDeviceRef DRef);
 
 DPCTL_C_EXTERN_C_END
-=======
-DPCTL_C_EXTERN_C_END
 
 /*!
  * @brief Wrapper over
@@ -390,5 +387,4 @@
  */
 DPCTL_API
 uint32_t DPCTLDevice_GetPreferredVectorWidthHalf(
-    __dpctl_keep const DPCTLSyclDeviceRef DRef);
->>>>>>> f0ada84a
+    __dpctl_keep const DPCTLSyclDeviceRef DRef);