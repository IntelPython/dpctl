call "%ONEAPI_ROOT%\compiler\latest\env\vars.bat"
IF %ERRORLEVEL% NEQ 0 (
	echo "oneAPI compiler activation failed"
	exit /b 1
)

"%PYTHON%" setup.py clean --all
"%PYTHON%" setup.py install
IF %ERRORLEVEL% NEQ 0 exit /b 1

<<<<<<< HEAD
cd ..
xcopy install\lib\*.lib dpctl /E /Y
xcopy install\bin\*.dll dpctl /E /Y

mkdir dpctl\include
xcopy backends\include dpctl\include /E /Y


REM required by _sycl_core(dpctl)
set "DPPL_SYCL_INTERFACE_LIBDIR=dpctl"
set "DPPL_SYCL_INTERFACE_INCLDIR=dpctl\include"

"%PYTHON%" setup.py clean --all
"%PYTHON%" setup.py build install
IF %ERRORLEVEL% NEQ 0 exit /b 1

=======
>>>>>>> 072277ee
rem Build wheel package
if NOT "%WHEELS_OUTPUT_FOLDER%"=="" (
    %PYTHON% setup.py bdist_wheel
    if errorlevel 1 exit 1
    copy dist\dpctl*.whl %WHEELS_OUTPUT_FOLDER%
    if errorlevel 1 exit 1
)<|MERGE_RESOLUTION|>--- conflicted
+++ resolved
@@ -8,25 +8,6 @@
 "%PYTHON%" setup.py install
 IF %ERRORLEVEL% NEQ 0 exit /b 1
 
-<<<<<<< HEAD
-cd ..
-xcopy install\lib\*.lib dpctl /E /Y
-xcopy install\bin\*.dll dpctl /E /Y
-
-mkdir dpctl\include
-xcopy backends\include dpctl\include /E /Y
-
-
-REM required by _sycl_core(dpctl)
-set "DPPL_SYCL_INTERFACE_LIBDIR=dpctl"
-set "DPPL_SYCL_INTERFACE_INCLDIR=dpctl\include"
-
-"%PYTHON%" setup.py clean --all
-"%PYTHON%" setup.py build install
-IF %ERRORLEVEL% NEQ 0 exit /b 1
-
-=======
->>>>>>> 072277ee
 rem Build wheel package
 if NOT "%WHEELS_OUTPUT_FOLDER%"=="" (
     %PYTHON% setup.py bdist_wheel
