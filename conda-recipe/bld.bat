--- conflicted
+++ resolved
@@ -5,9 +5,6 @@
 
 "%PYTHON%" setup.py clean --all
 set "SKBUILD_ARGS=-G Ninja -- -DCMAKE_C_COMPILER:PATH=icx -DCMAKE_CXX_COMPILER:PATH=icx"
-<<<<<<< HEAD
-set "SYCL_INCLUDE_DIR_HINT=%BUILD_PREFIX%\Library\lib\clang\15.0.0"
-=======
 
 FOR %%V IN (14.0.0 15.0.0 16.0.0) DO @(
   REM set DIR_HINT if directory exists
@@ -15,7 +12,6 @@
      SET "SYCL_INCLUDE_DIR_HINT=%BUILD_PREFIX%\Library\lib\clang\%%V"
   )
 )
->>>>>>> eb8ddb26
 
 set "PLATFORM_DIR=%PREFIX%\Library\share\cmake-3.22\Modules\Platform"
 set "FN=Windows-IntelLLVM.cmake"
