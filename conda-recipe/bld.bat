--- conflicted
+++ resolved
@@ -44,8 +44,7 @@
 
 "%PYTHON%" setup.py clean --all
 "%PYTHON%" setup.py build install
-<<<<<<< HEAD
-IF %ERRORLEVEL% NEQ 0 exit 1
+IF %ERRORLEVEL% NEQ 0 exit /b 1
 
 rem Build wheel package
 if NOT "%WHEELS_OUTPUT_FOLDER%"=="" (
@@ -53,7 +52,4 @@
     if errorlevel 1 exit 1
     copy dist\dpctl*.whl %WHEELS_OUTPUT_FOLDER%
     if errorlevel 1 exit 1
-)
-=======
-IF %ERRORLEVEL% NEQ 0 exit /b 1
->>>>>>> d0202c22
+)