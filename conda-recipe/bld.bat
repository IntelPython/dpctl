--- conflicted
+++ resolved
@@ -5,9 +5,8 @@
 )
 
 "%PYTHON%" setup.py clean --all
-<<<<<<< HEAD
-"%PYTHON%" setup.py build install
-IF %ERRORLEVEL% NEQ 0 exit 1
+"%PYTHON%" setup.py install
+IF %ERRORLEVEL% NEQ 0 exit /b 1
 
 rem Build wheel package
 if NOT "%WHEELS_OUTPUT_FOLDER%"=="" (
@@ -15,8 +14,4 @@
     if errorlevel 1 exit 1
     copy dist\dpctl*.whl %WHEELS_OUTPUT_FOLDER%
     if errorlevel 1 exit 1
-)
-=======
-"%PYTHON%" setup.py install
-IF %ERRORLEVEL% NEQ 0 exit /b 1
->>>>>>> dff89d1d
+)