{% set required_compiler_version = "2024.2.0" %}

{% set pyproject = load_file_data('pyproject.toml') %}
{% set py_build_deps = pyproject.get('build-system', {}).get('requires', []) %}

package:
    name: dpctl
    version: {{ GIT_DESCRIBE_TAG }}

source:
    path: ..

build:
    number: {{ GIT_DESCRIBE_NUMBER }}
    script_env:
        - WHEELS_OUTPUT_FOLDER
        - OVERRIDE_INTEL_IPO  # [win]

requirements:
    # TODO: keep in sync with /pyproject.toml
    build:
        - {{ compiler('cxx') }}
        - {{ compiler('dpcpp') }} >={{ required_compiler_version }}
        - sysroot_linux-64 >=2.28  # [linux]
    host:
        - python
        - pip >=24.0
        - level-zero-devel >=1.16
        - pybind11 >=2.12
        - {{ pin_compatible('dpcpp-cpp-rt', min_pin='x.x', max_pin='x') }}
        # Ensure we are using latest version of setuptools, since we don't need
        # editable environments for release.
        - setuptools >=69
        {% for dep in py_build_deps %}
        {% if dep.startswith('ninja') %}
        - {{ dep.split(';')[0] }} # [not win]
        {% elif dep.startswith('cmake') %}
        # We need to pin cmake version on Windows, because we are patching
        # cmake files distributed with it.
        - cmake=3.26 # [win]
        - {{ dep }} # [not win]
        {% elif dep.startswith('build>=') %}
        - {{ 'python-' ~ dep }}
        {% else %}
        - {{ dep|replace('_','-') }}
        {% endif %}
        {% endfor %}
        # versioneer dependency
        - tomli # [py<311]
    run:
        - python
        - {{ pin_compatible('dpcpp-cpp-rt', min_pin='x.x', max_pin='x') }}
        - {{ pin_compatible('intel-cmplr-lib-rt', min_pin='x.x', max_pin='x') }}
<<<<<<< HEAD
        - {{ pin_compatible('numpy', min_pin='x.x', max_pin='x') }}
=======
        - numpy
        - {{ pin_compatible('level-zero', min_pin='x.x', max_pin='x') }} # [linux]
>>>>>>> 2588eb5d

test:
    requires:
        - {{ compiler('c') }}
        - {{ compiler('cxx') }}
        - cython
        - setuptools
        - pytest
        - pytest-cov

about:
    home: https://github.com/IntelPython/dpctl.git
    license: Apache-2.0
    license_file: LICENSE
    summary: 'A lightweight Python wrapper for a subset of SYCL API.'
    description: |
        <strong>LEGAL NOTICE: Use of this software package is subject to the
        software license agreement (as set forth above, in the license section of
        the installed Conda package and/or the README file) and all notices,
        disclaimers or license terms for third party or open source software
        included in or with the software.</strong>
        <br/><br/>
        EULA: <a href="https://opensource.org/licenses/Apache-2.0" target="_blank">Apache-2.0</a>
        <br/><br/>

extra:
    recipe-maintainers:
        - diptorupd
        - oleksandr-pavlyk
        - ndgrigorian
        - ZzEeKkAa<|MERGE_RESOLUTION|>--- conflicted
+++ resolved
@@ -51,12 +51,7 @@
         - python
         - {{ pin_compatible('dpcpp-cpp-rt', min_pin='x.x', max_pin='x') }}
         - {{ pin_compatible('intel-cmplr-lib-rt', min_pin='x.x', max_pin='x') }}
-<<<<<<< HEAD
-        - {{ pin_compatible('numpy', min_pin='x.x', max_pin='x') }}
-=======
         - numpy
-        - {{ pin_compatible('level-zero', min_pin='x.x', max_pin='x') }} # [linux]
->>>>>>> 2588eb5d
 
 test:
     requires:
