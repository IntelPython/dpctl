--- conflicted
+++ resolved
@@ -1,7 +1,6 @@
-<<<<<<< HEAD
-# #!/bin/bash
+#!/bin/bash
 
-# # We need dpcpp to compile dppl_sycl_interface
+# We need dpcpp to compile dppl_sycl_interface
 # if [ ! -z "${ONEAPI_ROOT}" ]; then
 #     # Suppress error b/c it could fail on Ubuntu 18.04
 #     source ${ONEAPI_ROOT}/compiler/latest/env/vars.sh || true
@@ -41,62 +40,10 @@
 # mkdir -p dpctl/include
 # cp -r backends/include/* dpctl/include
 
-# # required by dpctl.opencl_core
-# export DPPL_OPENCL_INTERFACE_LIBDIR=dpctl
-# export DPPL_OPENCL_INTERFACE_INCLDIR=dpctl/include
-# export OpenCL_LIBDIR=${DPCPP_ROOT}/lib
 
 # # required by dpctl.sycl_core
 # export DPPL_SYCL_INTERFACE_LIBDIR=dpctl
 # export DPPL_SYCL_INTERFACE_INCLDIR=dpctl/include
-=======
-#!/bin/bash
-
-# We need dpcpp to compile dppl_sycl_interface
-if [ ! -z "${ONEAPI_ROOT}" ]; then
-    # Suppress error b/c it could fail on Ubuntu 18.04
-    source ${ONEAPI_ROOT}/compiler/latest/env/vars.sh || true
-    export CC=clang
-    export CXX=clang++
-else
-    echo "DPCPP is needed to build DPPL. Abort!"
-    exit 1
-fi
-
-rm -rf build_cmake
-mkdir build_cmake
-pushd build_cmake
-
-INSTALL_PREFIX=`pwd`/../install
-rm -rf ${INSTALL_PREFIX}
-
-PYTHON_INC=`${PYTHON} -c "import distutils.sysconfig;                  \
-                        print(distutils.sysconfig.get_python_inc())"`
-NUMPY_INC=`${PYTHON} -c "import numpy; print(numpy.get_include())"`
-DPCPP_ROOT=${ONEAPI_ROOT}/compiler/latest/linux/
-
-cmake                                                       \
-    -DCMAKE_BUILD_TYPE=Release                              \
-    -DCMAKE_INSTALL_PREFIX=${INSTALL_PREFIX}                \
-    -DCMAKE_PREFIX_PATH=${INSTALL_PREFIX}                   \
-    -DDPCPP_ROOT=${DPCPP_ROOT}                              \
-    -DPYTHON_INCLUDE_DIR=${PYTHON_INC}                      \
-    -DNUMPY_INCLUDE_DIR=${NUMPY_INC}                        \
-    ../backends
-
-make -j 4 && make install
-
-popd
-cp install/lib/*.so dpctl/
-
-mkdir -p dpctl/include
-cp -r backends/include/* dpctl/include
-
-
-# required by dpctl.sycl_core
-export DPPL_SYCL_INTERFACE_LIBDIR=dpctl
-export DPPL_SYCL_INTERFACE_INCLDIR=dpctl/include
->>>>>>> 0256b8e8
 
 
 # FIXME: How to pass this using setup.py? This flags is needed when
