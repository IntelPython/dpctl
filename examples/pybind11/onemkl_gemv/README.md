--- conflicted
+++ resolved
@@ -1,12 +1,7 @@
-<<<<<<< HEAD
+
 # SYCL* Build Pybind11 Extension
 
 ## Building 
-=======
-# Example of SYCL built pybind11 extension
-
-## To build, use (assumes scikit-build and dpcpp is installed):
->>>>>>> 59980a22
 
 > **NOTE:** Install scikit-build and dpcpp before next steps.
 
@@ -21,23 +16,15 @@
      -DTBB_INCLUDE_DIR=${CONDA_PREFIX}/include
 ```
 
-<<<<<<< HEAD
 ## Running
 
 To run the example, use:
-=======
-## To run test suite
->>>>>>> 59980a22
 
 ```sh
 python -m pytest tests
 ```
 
-<<<<<<< HEAD
 To compare Python overhead, use:
-=======
-## To compare Python overhead,
->>>>>>> 59980a22
 
 ```
 # build standad-alone executable
